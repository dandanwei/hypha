import logging
import traceback
import time
import os
import sys
import uuid_utils as uuid
import random
import re
import json
import math
from io import BytesIO
import zipfile
from sqlalchemy import (
    event,
    Column,
    JSON,
    UniqueConstraint,
    select,
    text,
    and_,
    or_,
    update,
)
from sqlalchemy.sql import func
from sqlalchemy.exc import SQLAlchemyError
from sqlalchemy.orm.attributes import flag_modified
from sqlalchemy.ext.asyncio import (
    async_sessionmaker,
    AsyncSession,
)

from datetime import datetime
from stat import S_IFREG
from stream_zip import ZIP_32, async_stream_zip
import httpx

from hrid import HRID
from hypha.utils import remove_objects_async, list_objects_async, safe_join
from hypha.utils.zenodo import ZenodoClient
from hypha.core import WorkspaceInfo
from botocore.exceptions import ClientError
from hypha.s3 import FSFileResponse
from aiobotocore.session import get_session

from fastapi import APIRouter, Depends, HTTPException, Query
from fastapi.responses import (
    RedirectResponse,
    StreamingResponse,
    JSONResponse,
    Response,
)
from hypha.core import (
    UserInfo,
    UserPermission,
    Artifact,
    CollectionArtifact,
)
from hypha.vectors import VectorSearchEngine
from hypha_rpc.utils import ObjectProxy
from jsonschema import validate
from sqlmodel import SQLModel, Field, Relationship, UniqueConstraint
from typing import Optional, Union, List, Any, Dict
import asyncio

# Logger setup
LOGLEVEL = os.environ.get("HYPHA_LOGLEVEL", "WARNING").upper()
logging.basicConfig(level=LOGLEVEL, stream=sys.stdout)
logger = logging.getLogger("artifact")
logger.setLevel(LOGLEVEL)


def make_json_safe(data):
    if isinstance(data, dict):
        return {k: make_json_safe(v) for k, v in data.items()}
    elif isinstance(data, list):
        return [make_json_safe(v) for v in data]
    elif data == float("inf"):
        return "Infinity"
    elif data == float("-inf"):
        return "-Infinity"
    elif isinstance(data, float) and math.isnan(data):
        return "NaN"
    else:
        return data


# SQLModel model for storing artifacts
class ArtifactModel(SQLModel, table=True):  # `table=True` makes it a table model
    __tablename__ = "artifacts"

    id: str = Field(default_factory=lambda: str(uuid.uuid7()), primary_key=True)
    type: Optional[str] = Field(default=None)
    workspace: str = Field(index=True)
    parent_id: Optional[str] = Field(default=None, foreign_key="artifacts.id")
    alias: Optional[str] = Field(default=None)
    manifest: Optional[dict] = Field(
        default=None, sa_column=Column(JSON, nullable=True)
    )
    staging: Optional[list] = Field(default=None, sa_column=Column(JSON, nullable=True))
    download_count: float = Field(default=0.0)
    view_count: float = Field(default=0.0)
    file_count: int = Field(default=0)
    created_at: int = Field()
    created_by: Optional[str] = Field(default=None)
    last_modified: int = Field()
    versions: Optional[list] = Field(
        default=None, sa_column=Column(JSON, nullable=True)
    )
    config: Optional[dict] = Field(default=None, sa_column=Column(JSON, nullable=True))
    secrets: Optional[dict] = Field(default=None, sa_column=Column(JSON, nullable=True))

    # Relationships
    parent: Optional["ArtifactModel"] = Relationship(
        back_populates="children",
        sa_relationship_kwargs={"remote_side": "ArtifactModel.id"},
    )
    children: List["ArtifactModel"] = Relationship(back_populates="parent")

    # Table constraints
    __table_args__ = (
        UniqueConstraint("workspace", "alias", name="_workspace_alias_uc"),
    )


def update_summary(summary, field, _metadata):
    if field.startswith("."):
        field = field[1:]
    else:
        field = f"manifest.{field}"
    if "=" in field:
        key, value_field = field.split("=", 1)
        value = get_nested_value(value_field, _metadata)
        set_nested_value(summary, key, value)
    else:
        value = get_nested_value(field, _metadata)
        set_nested_value(summary, field, value)


def model_to_dict(model):
    return {
        column.name: getattr(model, column.name) for column in model.__table__.columns
    }


def get_nested_value(field, _metadata):
    keys = field.split(".")
    value = _metadata

    for key in keys:
        value = value.get(key)
        if value is None:
            break
    return value


def set_nested_value(dictionary, field, value):
    keys = field.split(".")
    for key in keys[:-1]:
        dictionary = dictionary.setdefault(key, {})
    dictionary[keys[-1]] = value


async def fetch_zip_tail(s3_client, workspace_bucket, s3_key, content_length):
    """
    Fetch the tail part of the zip file that contains the central directory.
    This result is cached to avoid re-fetching the central directory multiple times.
    """
    central_directory_offset = max(content_length - 65536, 0)
    range_header = f"bytes={central_directory_offset}-{content_length}"

    # Fetch the last part of the ZIP file that contains the central directory
    response = await s3_client.get_object(
        Bucket=workspace_bucket, Key=s3_key, Range=range_header
    )
    zip_tail = await response["Body"].read()
    return zip_tail


class ArtifactController:
    """Artifact Controller using SQLAlchemy for database backend and S3 for file storage."""

    def __init__(
        self,
        store,
        s3_controller,
        workspace_bucket="hypha-workspaces",
        artifacts_dir="artifacts",
    ):
        """Set up controller with SQLAlchemy database and S3 for file storage."""
        self.engine = store.get_sql_engine()
        self.SessionLocal = async_sessionmaker(
            self.engine, expire_on_commit=False, class_=AsyncSession
        )
        self.s3_controller = s3_controller
        self.workspace_bucket = workspace_bucket
        self.store = store
        self._cache = store.get_redis_cache()
        self._openai_client = self.store.get_openai_client()
        self._vector_engine = VectorSearchEngine(
            store.get_redis(), store.get_cache_dir()
        )
        router = APIRouter()
        self._artifacts_dir = artifacts_dir

        # HTTP endpoint for getting an artifact
        @router.get("/{workspace}/artifacts/{artifact_alias}")
        async def get_artifact(
            workspace: str,
            artifact_alias: str,
            silent: bool = False,
            version: str = None,
            user_info: self.store.login_optional = Depends(self.store.login_optional),
        ):
            """Get artifact metadata, manifest, and config (excluding secrets)."""
            try:
                artifact = await self.read(
                    artifact_id=f"{workspace}/{artifact_alias}",
                    version=version,
                    silent=silent,
                    context={"user": user_info.model_dump(), "ws": workspace},
                )
                return artifact
            except KeyError:
                raise HTTPException(status_code=404, detail="Artifact not found")
            except PermissionError:
                raise HTTPException(status_code=403, detail="Permission denied")
            except SQLAlchemyError as e:
                logger.error(f"Database error: {str(e)}")
                raise HTTPException(status_code=500, detail="Internal server error.")
            except ClientError as e:
                logger.error(f"S3 client error: {str(e)}")
                raise HTTPException(status_code=500, detail="File storage error.")
            except Exception as e:
                logger.error(f"Unhandled error in http get_artifact: {str(e)}")
                raise HTTPException(
                    status_code=500, detail=f"An unexpected error occurred: {str(e)}"
                )

        # HTTP endpoint for listing child artifacts
        @router.get("/{workspace}/artifacts/{artifact_alias}/children")
        async def list_children(
            workspace: str,
            artifact_alias: str,
            keywords: str = None,
            filters: str = None,
            offset: int = 0,
            mode: str = "AND",
            limit: int = 100,
            order_by: str = None,
            pagination: bool = False,
            silent: bool = False,
            no_cache: bool = False,
            user_info: self.store.login_optional = Depends(self.store.login_optional),
        ):
            """List child artifacts of a specified artifact."""
            try:
                parent_id = f"{workspace}/{artifact_alias}"
                cache_key = f"artifact_children:{parent_id}:{offset}:{limit}:{order_by}:{keywords}:{filters}:{mode}"
                if not no_cache:
                    logger.info(f"Responding to list request ({parent_id}) from cache")
                    cached_results = await self._cache.get(cache_key)
                    if cached_results:
                        return cached_results
                if keywords:
                    keywords = keywords.split(",")
                if filters:
                    filters = json.loads(filters)

                results = await self.list_children(
                    parent_id=parent_id,
                    offset=offset,
                    limit=limit,
                    order_by=order_by,
                    keywords=keywords,
                    filters=filters,
                    mode=mode,
                    pagination=pagination,
                    silent=silent,
                    context={"user": user_info.model_dump(), "ws": workspace},
                )
                await self._cache.set(cache_key, results, ttl=60)

                return results
            except KeyError:
                raise HTTPException(status_code=404, detail="Parent artifact not found")
            except PermissionError:
                raise HTTPException(status_code=403, detail="Permission denied")
            except SQLAlchemyError as e:
                logger.error(f"Database error: {str(e)}")
                raise HTTPException(status_code=500, detail="Internal server error.")
            except ClientError as e:
                logger.error(f"S3 client error: {str(e)}")
                raise HTTPException(status_code=500, detail="File storage error.")
            except Exception as e:
                logger.error(f"Unhandled exception in http list_children: {str(e)}")
                raise HTTPException(
                    status_code=500, detail=f"An unexpected error occurred: {str(e)}"
                )

        @router.get("/{workspace}/artifacts/{artifact_alias}/create-zip-file")
        async def create_zip_file(
            workspace: str,
            artifact_alias: str,
            files: List[str] = Query(None, alias="file"),
            token: str = None,
            version: str = None,
            silent: bool = False,
            user_info: self.store.login_optional = Depends(self.store.login_optional),
        ):
            try:
                # Validate artifact and permissions
                artifact_id = self._validate_artifact_id(
                    artifact_alias, {"ws": workspace}
                )
                session = await self._get_session(read_only=True)
                if token:
                    user_info = await self.store.parse_user_token(token)

                try:
                    async with session.begin():
                        # Fetch artifact and check permissions
                        (
                            artifact,
                            parent_artifact,
                        ) = await self._get_artifact_with_permission(
                            user_info, artifact_id, "get_file", session
                        )
                except Exception as e:
                    raise e
                finally:
                    await session.close()

                version_index = self._get_version_index(artifact, version)
                s3_config = self._get_s3_config(artifact, parent_artifact)

                async with self._create_client_async(s3_config) as s3_client:
                    if files is None:
                        # List all files in the artifact
                        root_dir_key = safe_join(
                            s3_config["prefix"],
                            f"{artifact.id}/v{version_index}",
                        )

                        async def list_all_files(dir_path=""):
                            try:
                                dir_key = f"{root_dir_key}/{dir_path}".strip("/")
                                items = await list_objects_async(
                                    s3_client,
                                    s3_config["bucket"],
                                    dir_key + "/",
                                )
                                for item in items:
                                    item_path = f"{dir_path}/{item['name']}".strip("/")
                                    if item["type"] == "file":
                                        yield item_path
                                    elif item["type"] == "directory":
                                        async for sub_item in list_all_files(item_path):
                                            yield sub_item
                            except Exception as e:
                                logger.error(f"Error listing files: {str(e)}")
                                raise HTTPException(
                                    status_code=500, detail=f"Error listing files: {str(e)}"
                                )

                        # Convert async generator to list to ensure all files are listed before streaming
                        files = [path async for path in list_all_files()]
                    else:
                        async def validate_files(files):
                            for file in files:
                                yield file

                        files = [file for file in files]

                    logger.info(f"Creating ZIP file for artifact: {artifact_alias}")

                    async def file_stream_generator(presigned_url: str):
                        """Fetch file content from presigned URL in chunks."""
                        try:
                            async with httpx.AsyncClient() as client:
                                async with client.stream(
                                    "GET", presigned_url
                                ) as response:
                                    if response.status_code != 200:
                                        logger.error(
                                            f"Failed to fetch file from URL: {presigned_url}, Status: {response.status_code}"
                                        )
                                        raise HTTPException(
                                            status_code=404,
                                            detail=f"Failed to fetch file: {presigned_url}",
                                        )
                                    async for chunk in response.aiter_bytes(
                                        1024 * 64
                                    ):  # 64KB chunks
                                        logger.debug(
                                            f"Yielding chunk of size: {len(chunk)}"
                                        )
                                        yield chunk
                        except Exception as e:
                            logger.error(f"Error fetching file stream: {str(e)}")
                            raise HTTPException(
                                status_code=500,
                                detail="Error fetching file content",
                            )

                    async def member_files():
                        """Yield file metadata and content for stream_zip."""
                        modified_at = datetime.now()
                        mode = S_IFREG | 0o600
                        total_weight = 0
                        if artifact.config and "download_weights" in artifact.config:
                            download_weights = artifact.config.get(
                                "download_weights", {}
                            )
                        else:
                            download_weights = {}
                        try:
                            if isinstance(files, list):
                                file_list = files
                            else:
                                file_list = [path async for path in files]
                            
                            for path in file_list:
                                file_key = safe_join(
                                    s3_config["prefix"],
                                    f"{artifact.id}/v{version_index}",
                                    path,
                                )
                                logger.info(f"Adding file to ZIP: {file_key}")
                                try:
                                    presigned_url = await s3_client.generate_presigned_url(
                                        "get_object",
                                        Params={
                                            "Bucket": s3_config["bucket"],
                                            "Key": file_key,
                                        },
                                    )
                                    # Add to total weight unless silent
                                    if not silent:
                                        download_weight = download_weights.get(path) or 1  # Default to 1 if no weight specified
                                        total_weight += download_weight

                                    yield (
                                        path,
                                        modified_at,
                                        mode,
                                        ZIP_32,
                                        file_stream_generator(presigned_url),
                                    )
                                except Exception as e:
                                    logger.error(f"Error processing file {path}: {str(e)}")
                                    raise HTTPException(
                                        status_code=500,
                                        detail=f"Error processing file: {path}",
                                    )

                            if total_weight > 0 and not silent:
                                logger.info(
                                    f"Bumping download count for artifact: {artifact_alias} by {total_weight}"
                                )
                                try:
                                    async with session.begin():
                                        await self._increment_stat(
                                            session,
                                            artifact.id,
                                            "download_count",
                                            increment=total_weight,
                                        )
                                        await session.commit()
                                except Exception as e:
                                    logger.error(
                                        f"Error bumping download count for artifact ({artifact_alias}): {str(e)}"
                                    )
                                    raise e
                                finally:
                                    await session.close()
                        except Exception as e:
                            raise HTTPException(
                                status_code=500, detail=f"Error listing files: {str(e)}"
                            )

                    # Return the ZIP file as a streaming response
                    return StreamingResponse(
                        async_stream_zip(member_files()),
                        media_type="application/zip",
                        headers={
                            "Content-Disposition": f"attachment; filename={artifact_alias}.zip"
                        },
                    )

            except KeyError:
                raise HTTPException(status_code=404, detail="Artifact not found")
            except PermissionError:
                raise HTTPException(status_code=403, detail="Permission denied")
            except HTTPException as e:
                logger.error(f"HTTPException: {str(e)}")
                raise e  # Re-raise HTTPExceptions to be handled by FastAPI
            except Exception as e:
                logger.error(f"Unhandled exception in create_zip: {str(e)}")
                raise HTTPException(
                    status_code=500, detail=f"Internal server error: {str(e)}"
                )

        @router.get(
            "/{workspace}/artifacts/{artifact_alias}/zip-files/{zip_file_path:path}"
        )
        async def get_zip_file_content(
            workspace: str,
            artifact_alias: str,
            zip_file_path: str,
            path: str = "",
            version: str = None,
            token: str = None,
            user_info: store.login_optional = Depends(store.login_optional),
        ) -> Response:
            """
            Serve content from a zip file stored in S3 without fully unzipping it.
            `zip_file_path` is the path to the zip file, `path` is the relative path inside the zip file.
            You can also use '/~/' to separate the zip file path and the relative path inside the zip file.
            """

            try:
                # Validate artifact and permissions
                artifact_id = self._validate_artifact_id(
                    artifact_alias, {"ws": workspace}
                )
                session = await self._get_session(read_only=True)
                if token:
                    user_info = await self.store.parse_user_token(token)

                if "/~/" in zip_file_path:
                    assert (
                        not path
                    ), "You cannot specify a path when using a zip file with a tilde."
                    zip_file_path, path = zip_file_path.split("/~/", 1)

                async with session.begin():
                    # Fetch artifact and check permissions
                    (
                        artifact,
                        parent_artifact,
                    ) = await self._get_artifact_with_permission(
                        user_info, artifact_id, "get_file", session
                    )
                    version_index = self._get_version_index(artifact, version)
                    s3_config = self._get_s3_config(artifact, parent_artifact)
                    async with self._create_client_async(s3_config) as s3_client:
                        # Full key of the ZIP file in the S3 bucket
                        s3_key = safe_join(
                            s3_config["prefix"],
                            f"{artifact.id}/v{version_index}/{zip_file_path}",
                        )

                        # Fetch the ZIP file metadata from S3 (to avoid downloading the whole file)
                        try:
                            # Fetch the ZIP file metadata from S3 (to avoid downloading the whole file)
                            zip_file_metadata = await s3_client.head_object(
                                Bucket=self.workspace_bucket, Key=s3_key
                            )
                            content_length = zip_file_metadata["ContentLength"]
                        except ClientError as e:
                            # Check if the error is due to the file not being found (404)
                            if e.response["Error"]["Code"] == "404":
                                return JSONResponse(
                                    status_code=404,
                                    content={
                                        "success": False,
                                        "detail": f"ZIP file not found: {s3_key}",
                                    },
                                )
                            else:
                                # For other types of errors, raise a 500 error
                                return JSONResponse(
                                    status_code=500,
                                    content={
                                        "success": False,
                                        "detail": f"Failed to fetch file metadata: {str(e)}",
                                    },
                                )

                        # Fetch the ZIP's central directory from cache or download if not cached
                        cache_key = f"zip_tail:{self.workspace_bucket}:{s3_key}:{content_length}"
                        zip_tail = await self._cache.get(cache_key)
                        if zip_tail is None:
                            zip_tail = await fetch_zip_tail(
                                s3_client, self.workspace_bucket, s3_key, content_length
                            )
                            await self._cache.set(cache_key, zip_tail, ttl=60)

                        # Open the in-memory ZIP tail and parse it
                        with zipfile.ZipFile(BytesIO(zip_tail)) as zip_file:
                            # If `file_path` ends with "/", treat it as a directory
                            if not path or path.endswith("/"):
                                # If `file_path` is empty, treat it as the root directory.
                                directory_contents = []
                                for zip_info in zip_file.infolist():
                                    # Handle root directory or subdirectory files
                                    if not path:
                                        # If `file_path` is empty, treat it as the root directory.
                                        # Extract immediate children of the root directory
                                        relative_path = zip_info.filename.strip("/")
                                        if "/" not in relative_path:
                                            # Top-level file
                                            directory_contents.append(
                                                {
                                                    "type": (
                                                        "file"
                                                        if not zip_info.is_dir()
                                                        else "directory"
                                                    ),
                                                    "name": relative_path,
                                                    "size": (
                                                        zip_info.file_size
                                                        if not zip_info.is_dir()
                                                        else None
                                                    ),
                                                    "last_modified": datetime(
                                                        *zip_info.date_time
                                                    ).timestamp(),
                                                }
                                            )
                                        else:
                                            # Top-level directory
                                            top_level_dir = relative_path.split("/")[0]
                                            if not any(
                                                d["name"] == top_level_dir
                                                and d["type"] == "directory"
                                                for d in directory_contents
                                            ):
                                                directory_contents.append(
                                                    {
                                                        "type": "directory",
                                                        "name": top_level_dir,
                                                    }
                                                )
                                    else:
                                        # Subdirectory: Include only immediate children
                                        if (
                                            zip_info.filename.startswith(path)
                                            and zip_info.filename != path
                                        ):
                                            relative_path = zip_info.filename[
                                                len(path) :
                                            ].strip("/")
                                            if "/" in relative_path:
                                                # Subdirectory case
                                                child_name = relative_path.split("/")[0]
                                                if not any(
                                                    d["name"] == child_name
                                                    and d["type"] == "directory"
                                                    for d in directory_contents
                                                ):
                                                    directory_contents.append(
                                                        {
                                                            "type": "directory",
                                                            "name": child_name,
                                                        }
                                                    )
                                            else:
                                                # File case
                                                directory_contents.append(
                                                    {
                                                        "type": "file",
                                                        "name": relative_path,
                                                        "size": zip_info.file_size,
                                                        "last_modified": datetime(
                                                            *zip_info.date_time
                                                        ).timestamp(),
                                                    }
                                                )
                                return JSONResponse(
                                    status_code=200,
                                    content=directory_contents,
                                )

                            # Otherwise, find the file inside the ZIP
                            try:
                                zip_info = zip_file.getinfo(path)
                            except KeyError:
                                return JSONResponse(
                                    status_code=404,
                                    content={
                                        "success": False,
                                        "detail": f"File not found inside ZIP: {path}",
                                    },
                                )

                            # Get the byte range of the file in the ZIP
                            file_offset = zip_info.header_offset + len(
                                zip_info.FileHeader()
                            )
                            file_length = zip_info.file_size
                            range_header = (
                                f"bytes={file_offset}-{file_offset + file_length - 1}"
                            )

                            # Fetch the file content from S3 using the calculated byte range
                            response = await s3_client.get_object(
                                Bucket=self.workspace_bucket,
                                Key=s3_key,
                                Range=range_header,
                            )

                            # Stream the content back to the user
                            return StreamingResponse(
                                response["Body"],
                                media_type="application/octet-stream",
                                headers={
                                    "Content-Disposition": f'attachment; filename="{zip_info.filename}"'
                                },
                            )

            except KeyError:
                raise HTTPException(status_code=404, detail="Artifact not found")
            except PermissionError:
                raise HTTPException(status_code=403, detail="Permission denied")
            except HTTPException as e:
                logger.error(f"HTTPException: {str(e)}")
                raise e  # Re-raise HTTPExceptions to be handled by FastAPI
            except Exception as e:
                logger.error(f"Unhandled exception in create_zip: {str(e)}")
                raise HTTPException(
                    status_code=500, detail=f"Internal server error: {str(e)}"
                )
            finally:
                await session.close()

        # HTTP endpoint for retrieving files within an artifact
        @router.get("/{workspace}/artifacts/{artifact_alias}/files/{path:path}")
        async def get_file(
            workspace: str,
            artifact_alias: str,
            path: str = "",
            silent: bool = False,
            version: str = None,
            token: str = None,
            limit: int = 1000,
            use_proxy: bool = False,
            user_info: self.store.login_optional = Depends(self.store.login_optional),
        ):
            """Retrieve a file within an artifact or list files in a directory."""
            try:
                artifact_id = self._validate_artifact_id(
                    artifact_alias, {"ws": workspace}
                )
                session = await self._get_session(read_only=True)
                if token:
                    user_info = await self.store.parse_user_token(token)
                async with session.begin():
                    # Fetch artifact and check permissions
                    (
                        artifact,
                        parent_artifact,
                    ) = await self._get_artifact_with_permission(
                        user_info, artifact_id, "get_file", session
                    )
                    version_index = self._get_version_index(artifact, version)
                    s3_config = self._get_s3_config(artifact, parent_artifact)
                    file_key = safe_join(
                        s3_config["prefix"],
                        f"{artifact.id}/v{version_index}",
                        path,
                    )
                    if path.endswith("/") or path == "":
                        async with self._create_client_async(
                            s3_config,
                        ) as s3_client:
                            items = await list_objects_async(
                                s3_client,
                                s3_config["bucket"],
                                file_key.rstrip("/") + "/",
                                max_length=limit,
                            )
                            if not items:
                                raise HTTPException(
                                    status_code=404,
                                    detail="File or directory not found",
                                )
                            return items

                    # Increment download count unless silent
                    if not silent:
                        if artifact.config and "download_weights" in artifact.config:
                            download_weights = artifact.config.get(
                                "download_weights", {}
                            )
                        else:
                            download_weights = {}
                        download_weight = download_weights.get(path) or 0
                        if download_weight > 0:
                            await self._increment_stat(
                                session,
                                artifact.id,
                                "download_count",
                                increment=download_weight,
                            )
                        await session.commit()
                    if use_proxy:
                        s3_client = self._create_client_async(s3_config)
                        return FSFileResponse(s3_client, s3_config["bucket"], file_key)
                    else:
                        async with self._create_client_async(
                            s3_config,
                        ) as s3_client:
                            # generate presigned url, then redirect
                            presigned_url = await s3_client.generate_presigned_url(
                                "get_object",
                                Params={
                                    "Bucket": s3_config["bucket"],
                                    "Key": file_key,
                                },
                            )
                            if s3_config["public_endpoint_url"]:
                                # replace the endpoint with the proxy base URL
                                presigned_url = presigned_url.replace(
                                    s3_config["endpoint_url"],
                                    s3_config["public_endpoint_url"],
                                )
                            return RedirectResponse(url=presigned_url, status_code=307)

            except KeyError:
                raise HTTPException(status_code=404, detail="Artifact not found")
            except PermissionError:
                raise HTTPException(status_code=403, detail="Permission denied")
            except HTTPException as e:
                raise e  # Re-raise HTTPExceptions to be handled by FastAPI
            except Exception as e:
                logger.error(f"Unhandled exception in http get_file: {str(e)}")
                raise HTTPException(
                    status_code=500, detail=f"Internal server error: {str(e)}"
                )
            finally:
                await session.close()

        # Register public services
        artifact_service = self.get_artifact_service()
        self.store.register_public_service(artifact_service)
        self.store.set_artifact_manager(self)
        self.store.register_router(router)

    async def init_db(self):
        """Initialize the database and create tables."""
        async with self.engine.begin() as conn:
            await conn.run_sync(ArtifactModel.metadata.create_all)
            logger.info("Database tables created successfully.")

    async def _get_session(self, read_only=False):
        """Return an SQLAlchemy async session. If read_only=True, ensure no modifications are allowed."""
        session = self.SessionLocal()
        if read_only:
            sync_session = session.sync_session

            @event.listens_for(sync_session, "before_flush")
            def prevent_flush(session, flush_context, instances):
                raise RuntimeError("This session is read-only.")

            @event.listens_for(sync_session, "after_transaction_end")
            def end_transaction(session, transaction):
                if not transaction._parent:
                    session.rollback()

        return session

    def _get_artifact_id_cond(self, artifact_id):
        """Get the SQL condition for an artifact ID."""
        if "/" in artifact_id:
            assert (
                len(artifact_id.split("/")) == 2
            ), "Invalid artifact ID format, it should be `workspace/alias`."
            ws, alias = artifact_id.split("/")
            return and_(
                ArtifactModel.workspace == ws,
                ArtifactModel.alias == alias,
            )
        return ArtifactModel.id == artifact_id

    async def _get_artifact(self, session, artifact_id):
        """
        Retrieve an artifact by its unique ID or by parent ID and alias.
        """
        query = select(ArtifactModel).where(
            self._get_artifact_id_cond(artifact_id),
        )
        result = await session.execute(query)
        artifact = result.scalar_one_or_none()
        if not artifact:
            raise KeyError(f"Artifact with ID '{artifact_id}' does not exist.")
        return artifact

    async def _get_artifact_with_parent(self, session, artifact_id):
        """
        Retrieve an artifact and its parent artifact in a single SQL query.
        """
        query = select(ArtifactModel).where(self._get_artifact_id_cond(artifact_id))

        try:
            result = await session.execute(query)
            artifact = result.scalar_one_or_none()
            if not artifact:
                # Add debug logging
                logger.debug(f"Failed to find artifact with ID '{artifact_id}'")
                # Try to get the workspace and alias separately for better error message
                if "/" in artifact_id:
                    ws, alias = artifact_id.split("/")
                    query = select(ArtifactModel).where(
                        and_(
                            ArtifactModel.workspace == ws,
                            ArtifactModel.alias == alias,
                        )
                    )
                    result = await session.execute(query)
                    if result.scalar_one_or_none():
                        raise KeyError(
                            f"Artifact exists but failed to retrieve with ID '{artifact_id}', this may be a race condition."
                        )
                raise KeyError(f"Artifact with ID '{artifact_id}' does not exist.")

            parent_artifact = None
            if artifact and artifact.parent_id:
                parent_query = select(ArtifactModel).where(
                    self._get_artifact_id_cond(artifact.parent_id)
                )
                parent_result = await session.execute(parent_query)
                parent_artifact = parent_result.scalar_one_or_none()
                if not parent_artifact:
                    logger.warning(
                        f"Parent artifact {artifact.parent_id} not found for {artifact_id}"
                    )

            return artifact, parent_artifact

        except Exception as e:
            raise

    def _generate_artifact_data(self, artifact, parent_artifact=None):
        artifact_data = model_to_dict(artifact)
        if parent_artifact:
            artifact_data["parent_id"] = (
                f"{parent_artifact.workspace}/{parent_artifact.alias}"
            )
        artifact_data["id"] = f"{artifact.workspace}/{artifact.alias}"
        artifact_data["_id"] = artifact.id
        # Exclude 'secrets' from artifact_data to prevent exposure
        artifact_data.pop("secrets", None)
        return artifact_data

    def _expand_permission(self, permission):
        """Get the list of operations allowed by the permission code."""
        if isinstance(permission, str):
            permission_map = {
                "n": [],
                "l": [
                    "list",
                ],
                "l+": ["list", "create", "edit"],
                "lv": ["list", "list_vectors"],
                "lv+": [
                    "list",
                    "list_vectors",
                    "create",
                    "commit",
                    "add_vectors",
                ],
                "lf": ["list", "list_files"],
                "lf+": ["list", "list_files", "create", "commit", "put_file"],
                "r": [
                    "read",
                    "get_file",
                    "list_files",
                    "list",
                    "search_vectors",
                    "get_vector",
                ],
                "r+": [
                    "read",
                    "get_file",
                    "put_file",
                    "list_files",
                    "list",
                    "search_vectors",
                    "get_vector",
                    "create",
                    "add_vectors",
                ],
                "rw": [
                    "read",
                    "get_file",
                    "get_vector",
                    "search_vectors",
                    "list_files",
                    "list_vectors",
                    "list",
                    "edit",
                    "commit",
                    "put_file",
                    "add_vectors",
                    "remove_file",
                    "remove_vectors",
                ],
                "rw+": [
                    "read",
                    "get_file",
                    "get_vector",
                    "search_vectors",
                    "list_files",
                    "list_vectors",
                    "list",
                    "edit",
                    "commit",
                    "put_file",
                    "add_vectors",
                    "remove_file",
                    "remove_vectors",
                    "create",
                ],
                "*": [
                    "read",
                    "get_file",
                    "get_vector",
                    "search_vectors",
                    "list_files",
                    "list_vectors",
                    "list",
                    "edit",
                    "commit",
                    "put_file",
                    "add_vectors",
                    "remove_file",
                    "remove_vectors",
                    "create",
                    "reset_stats",
                    "publish",
                ],
            }
            return permission_map.get(permission, [])
        else:
            return permission  # Assume it's already a list

    async def _check_permissions(self, artifact, user_info, operation):
        """Check whether a user has permission to perform an operation on an artifact."""
        # Check specific artifact permissions
        permissions = {}
        if artifact and artifact.config:
            permissions = artifact.config.get("permissions", {})

        # Specific user permission
        if user_info.id in permissions:
            if operation in self._expand_permission(permissions[user_info.id]):
                return True

        # Check based on user's authentication status
        if not user_info.is_anonymous and "@" in permissions:
            if operation in self._expand_permission(permissions["@"]):
                return True

        # Global permission for all users
        if "*" in permissions:
            if operation in self._expand_permission(permissions["*"]):
                return True
        return False

    async def _get_artifact_with_permission(
        self,
        user_info: UserInfo,
        artifact_id: str,
        operation: Union[str, List[str]],
        session: AsyncSession,
    ):
        """
        Check whether a user has the required permission to perform an operation on an artifact.
        Fetches artifact and parent artifacts, checking permissions hierarchically.
        """
        # Map operation to permission level
        operation_map = {
            "list": UserPermission.read,
            "read": UserPermission.read,
            "get_vector": UserPermission.read,
            "get_file": UserPermission.read,
            "list_files": UserPermission.read,
            "list_vectors": UserPermission.read,
            "search_vectors": UserPermission.read,
            "create": UserPermission.read_write,
            "edit": UserPermission.read_write,
            "commit": UserPermission.read_write,
            "add_vectors": UserPermission.read_write,
            "put_file": UserPermission.read_write,
            "remove_vectors": UserPermission.read_write,
            "remove_file": UserPermission.read_write,
            "delete": UserPermission.admin,
            "reset_stats": UserPermission.admin,
            "publish": UserPermission.admin,
        }
        required_perm = operation_map.get(operation)
        if required_perm is None:
            raise ValueError(f"Operation '{operation}' is not supported.")

        # Fetch the primary artifact
        artifact, parent_artifact = await self._get_artifact_with_parent(
            session, artifact_id
        )
        if not artifact:
            raise KeyError(f"Artifact with ID '{artifact_id}' does not exist.")

        # Check permissions on the artifact itself
        if await self._check_permissions(artifact, user_info, operation):
            return artifact, parent_artifact

        # Finally, check workspace-level permission
        if user_info.check_permission(artifact.workspace, required_perm):
            return artifact, parent_artifact

        raise PermissionError(
            f"User does not have permission to perform the operation '{operation}' on the artifact."
        )

    async def _increment_stat(self, session, artifact_id, field, increment=1.0):
        """
        Increment the specified statistic field for an artifact.
        :param session: Database session.
        :param artifact_id: ID of the artifact.
        :param field: 'view_count' or 'download_count'.
        :param increment: Amount to increment.
        """
        if field not in ["view_count", "download_count"]:
            raise ValueError("Field must be 'view_count' or 'download_count'.")
        stmt = (
            update(ArtifactModel)
            .where(self._get_artifact_id_cond(artifact_id))
            .values({field: getattr(ArtifactModel, field) + increment})
            .execution_options(synchronize_session="fetch")
        )
        await session.execute(stmt)

    def _get_zenodo_client(self, artifact, parent_artifact=None, publish_to=None):
        """
        Get a Zenodo client using credentials from the artifact's or parent artifact's secrets.
        """
        # merge secrets from parent and artifact
        if parent_artifact and parent_artifact.secrets:
            secrets = parent_artifact.secrets.copy()
        else:
            secrets = {}
        secrets.update(artifact.secrets or {})

        if publish_to == "zenodo":
            zenodo_token = secrets.get("ZENODO_ACCESS_TOKEN")
            if not zenodo_token:
                raise ValueError("Zenodo access token is not configured in secrets.")
            zenodo_client = ZenodoClient(zenodo_token, "https://zenodo.org")
        elif publish_to == "sandbox_zenodo":
            zenodo_token = secrets.get("SANDBOX_ZENODO_ACCESS_TOKEN")
            if not zenodo_token:
                raise ValueError(
                    "Sandbox Zenodo access token is not configured in secrets."
                )
            zenodo_client = ZenodoClient(zenodo_token, "https://sandbox.zenodo.org")
        else:
            raise ValueError(f"Publishing to '{publish_to}' is not supported.")

        return zenodo_client

    def _get_s3_config(self, artifact, parent_artifact):
        """
        Get S3 configuration using credentials from the artifact's or parent artifact's secrets.
        """
        # merge secrets from parent and artifact
        if parent_artifact and parent_artifact.secrets:
            secrets = parent_artifact.secrets.copy()
        else:
            secrets = {}
        secrets.update(artifact.secrets or {})

        endpoint_url = secrets.get("S3_ENDPOINT_URL")
        access_key_id = secrets.get("S3_ACCESS_KEY_ID")
        secret_access_key = secrets.get("S3_SECRET_ACCESS_KEY")
        region_name = secrets.get("S3_REGION_NAME")
        bucket = secrets.get("S3_BUCKET")
        prefix = secrets.get("S3_PREFIX")
        public_endpoint_url = secrets.get("S3_PUBLIC_ENDPOINT_URL")

        if not access_key_id or not secret_access_key:
            s3_config = {
                "endpoint_url": self.s3_controller.endpoint_url,
                "access_key_id": self.s3_controller.access_key_id,
                "secret_access_key": self.s3_controller.secret_access_key,
                "region_name": self.s3_controller.region_name,
                "bucket": self.workspace_bucket,
                "prefix": safe_join(artifact.workspace, self._artifacts_dir),
                "public_endpoint_url": None,
            }
            if self.s3_controller.enable_s3_proxy:
                s3_config["public_endpoint_url"] = f"{self.store.public_base_url}/s3"
            return s3_config
        else:
            return {
                "endpoint_url": endpoint_url,
                "access_key_id": access_key_id,
                "secret_access_key": secret_access_key,
                "region_name": region_name,
                "bucket": bucket or self.workspace_bucket,
                "prefix": prefix or "",
                "public_endpoint_url": public_endpoint_url,
            }

    def _create_client_async(self, s3_config):
        """
        Create an S3 client using credentials from secrets.
        """
        endpoint_url = s3_config.get("endpoint_url")
        access_key_id = s3_config.get("access_key_id")
        secret_access_key = s3_config.get("secret_access_key")
        region_name = s3_config.get("region_name")

        assert (
            endpoint_url and access_key_id and secret_access_key and region_name
        ), "S3 credentials are not configured."

        return get_session().create_client(
            "s3",
            endpoint_url=endpoint_url,
            aws_access_key_id=access_key_id,
            aws_secret_access_key=secret_access_key,
            region_name=region_name,
        )

    async def _count_files_in_prefix(self, s3_client, bucket_name, prefix):
        paginator = s3_client.get_paginator("list_objects_v2")
        if prefix and not prefix.endswith("/"):
            prefix += "/"
        operation_parameters = {
            "Bucket": bucket_name,
            "Prefix": prefix,
        }
        file_count = 0

        async for page in paginator.paginate(**operation_parameters):
            if "Contents" in page:
                file_count += len(page["Contents"])

        return file_count

    async def _generate_candidate_aliases(
        self,
        alias_pattern: str = None,
        id_parts: dict = None,
        additional_parts: dict = None,
        max_candidates: int = 10,
    ):
        """
        Generate a list of candidate aliases based on the alias pattern and id_parts.
        """
        if alias_pattern is None:
            hrid = HRID(delimeter="-", hridfmt=("adjective", "noun", "verb", "adverb"))
            return [hrid.generate() for _ in range(max_candidates)]
        placeholder_pattern = re.compile(r"\{(\w+)\}")
        placeholders = placeholder_pattern.findall(alias_pattern)
        if not placeholders:
            return [alias_pattern]

        if additional_parts:
            id_parts = {**id_parts, **additional_parts}

        candidates = set()
        attempts = 0
        while len(candidates) < max_candidates and attempts < max_candidates * 10:
            attempts += 1
            alias = alias_pattern
            for placeholder in placeholders:
                if placeholder in id_parts and isinstance(id_parts[placeholder], list):
                    value = random.choice(id_parts[placeholder])
                elif placeholder in id_parts:
                    value = id_parts[placeholder]
                else:
                    value = str(uuid.uuid4())
                alias = alias.replace(f"{{{placeholder}}}", value)
            candidates.add(alias)
        return list(candidates)

    async def _batch_alias_exists(self, session, workspace, aliases):
        """
        Check which aliases already exist under the given parent artifact.
        """
        query = select(ArtifactModel.alias).where(
            ArtifactModel.workspace == workspace,
            ArtifactModel.alias.in_(aliases),
        )
        result = await session.execute(query)
        existing_aliases = set(row[0] for row in result.fetchall())
        return existing_aliases

    async def _generate_unique_alias(
        self,
        session,
        workspace,
        alias_pattern=None,
        id_parts=None,
        additional_parts=None,
        max_attempts=10,
    ):
        """
        Generate a unique alias under the given parent artifact.
        """
        for _ in range(max_attempts):
            candidates = await self._generate_candidate_aliases(
                alias_pattern, id_parts, additional_parts
            )
            existing_aliases = await self._batch_alias_exists(
                session, workspace, candidates
            )
            unique_aliases = set(candidates) - existing_aliases
            if unique_aliases:
                return unique_aliases.pop()
        raise RuntimeError(
            "Could not generate a unique alias within the maximum attempts."
        )

    async def _save_version_to_s3(self, version_index: int, artifact, s3_config):
        """
        Save the staged version to S3 and update the artifact's manifest.
        """
        assert version_index >= 0, "Version index must be non-negative."
        async with self._create_client_async(s3_config) as s3_client:
            version_key = safe_join(
                s3_config["prefix"],
                artifact.id,
                f"v{version_index}.json",
            )
            await s3_client.put_object(
                Bucket=s3_config["bucket"],
                Key=version_key,
                Body=json.dumps(model_to_dict(artifact)),
            )

    async def _load_version_from_s3(
        self,
        artifact,
        parent_artifact,
        version_index: int,
        s3_config,
        include_secrets=False,
    ):
        """
        Load the version from S3.
        """
        assert version_index >= 0, "Version index must be non-negative."
        s3_config = self._get_s3_config(artifact, parent_artifact)
        version_key = safe_join(
            s3_config["prefix"],
            artifact.id,
            f"v{version_index}.json",
        )
        async with self._create_client_async(s3_config) as s3_client:
            response = await s3_client.get_object(
                Bucket=s3_config["bucket"], Key=version_key
            )
            body = await response["Body"].read()
            data = json.loads(body)
            if not include_secrets:
                data.pop("secrets", None)
            return data

    def _get_version_index(self, artifact, version):
        """Get the version index based on the version string."""
        if version is None:
            version_index = max(0, len(artifact.versions) - 1)
        elif version == "latest":
            version_index = len(artifact.versions) - 1
            return version_index
        elif version == "stage":
            version_index = len(artifact.versions)
        elif isinstance(version, str):
            # find the version index
            version_index = -1
            for i, v in enumerate(artifact.versions):
                if v["version"] == version:
                    version_index = i
                    break
            if version_index < 0:
                if version.isdigit():
                    version_index = int(version)
                raise ValueError(f"Artifact version '{version}' does not exist.")
        elif isinstance(version, int):
            assert version >= 0, "Version must be non-negative."
            version_index = version
        else:
            raise ValueError("Version must be a string or an integer.")

        return version_index

    async def _delete_version_files_from_s3(
        self, version_index: int, artifact, s3_config, delete_files=False
    ):
        """
        Delete the staged version from S3.
        """
        assert version_index >= 0, "Version index must be non-negative."
        async with self._create_client_async(s3_config) as s3_client:
            version_key = safe_join(
                s3_config["prefix"],
                artifact.id,
                f"v{version_index}",
            )
            await s3_client.delete_object(
                Bucket=s3_config["bucket"], Key=version_key + ".json"
            )
            if delete_files:
                await remove_objects_async(
                    s3_client,
                    s3_config["bucket"],
                    version_key + "/",
                )

    async def create(
        self,
        alias: str = None,
        workspace: str = None,
        parent_id: str = None,
        manifest: dict = None,
        type="generic",
        config: dict = None,
        secrets: dict = None,
        version: str = None,
        comment: str = None,
        overwrite: bool = False,
        context: dict = None,
        stage: bool = False,  # Add stage parameter
    ):
        """Create a new artifact and store its manifest in the database."""
        if context is None or "ws" not in context:
            raise ValueError("Context must include 'ws' (workspace).")

        user_info = UserInfo.model_validate(context["user"])

        # Validate the manifest
        if type == "collection":
            CollectionArtifact.model_validate(manifest)
        elif type == "generic":
            Artifact.model_validate(manifest)

        if isinstance(manifest, ObjectProxy):
            manifest = ObjectProxy.toDict(manifest)

        manifest = manifest and make_json_safe(manifest)
        config = config and make_json_safe(config)

        if alias:
            alias = alias.strip()
            if "/" in alias:
                ws, alias = alias.split("/")
                if workspace and ws != workspace:
                    raise ValueError(
                        "Workspace must match the alias workspace, if provided."
                    )
                workspace = ws
        created_at = int(time.time())
        session = await self._get_session()
        try:
            async with session.begin():
                parent_artifact = None
                if parent_id:
                    parent_id = self._validate_artifact_id(parent_id, context)
                    parent_artifact, _ = await self._get_artifact_with_permission(
                        user_info, parent_id, "create", session
                    )
                    parent_id = parent_artifact.id
                    if workspace:
                        assert (
                            workspace == parent_artifact.workspace
                        ), "Workspace must match parent artifact's workspace."
                    workspace = parent_artifact.workspace
                    if not parent_artifact.manifest:
                        raise ValueError(
                            f"Parent artifact with ID '{parent_id}' must be committed before creating a child artifact."
                        )
                else:
                    workspace = workspace or context["ws"]
                    if not user_info.check_permission(
                        workspace, UserPermission.read_write
                    ):
                        raise PermissionError(
                            f"User does not have permission to create an orphan artifact in the workspace '{workspace}'."
                        )

                winfo = await self.store.get_workspace_info(workspace, load=True)
                if not winfo:
                    raise ValueError(f"Workspace '{workspace}' does not exist.")
                if not winfo.persistent:
                    raise PermissionError(
                        f"Cannot create artifact in a non-persistent workspace `{workspace}`, you may need to login to a persistent workspace."
                    )

                config = config or {}
                id = str(uuid.uuid7())
                if alias and "{" in alias and "}" in alias:
                    id_parts = {}
                    additional_parts = {
                        "uuid": str(uuid.uuid7()),
                        "timestamp": str(int(time.time())),
                        "user_id": user_info.id,
                    }
                    publish_to = config.get("publish_to")
                    if publish_to:
                        zenodo_client = self._get_zenodo_client(
                            parent_artifact, publish_to=publish_to
                        )
                        deposition_info = await zenodo_client.create_deposition()
                        additional_parts["zenodo_id"] = str(deposition_info["id"])
                        additional_parts["zenodo_conceptrecid"] = str(
                            deposition_info["conceptrecid"]
                        )
                        config["zenodo"] = deposition_info

                    if publish_to not in ["zenodo", "sandbox_zenodo"]:
                        assert (
                            "{zenodo_id}" not in alias
                        ), "Alias cannot contain the '{zenodo_id}' placeholder, set publish_to to 'zenodo' or 'sandbox_zenodo'."
                        assert (
                            "{zenodo_conceptrecid}" not in alias
                        ), "Alias cannot contain the '{zenodo_conceptrecid}' placeholder, set publish_to to 'zenodo' or 'sandbox_zenodo'."

                    if parent_artifact and parent_artifact.config:
                        id_parts.update(parent_artifact.config.get("id_parts", {}))

                    alias = await self._generate_unique_alias(
                        session,
                        workspace,
                        alias,
                        id_parts,
                        additional_parts=additional_parts,
                    )
                elif alias is None:
                    alias = await self._generate_unique_alias(
                        session,
                        workspace,
                    )
                else:
                    if re.match(
                        r"^[0-9a-f]{8}-[0-9a-f]{4}-[0-9a-f]{4}-[0-9a-f]{4}-[0-9a-f]{12}$",
                        alias,
                    ):
                        raise ValueError(
                            "Alias should be a human readable string, it cannot be a UUID."
                        )
                    try:
                        # Check if the alias already exists
                        existing_artifact = await self._get_artifact(
                            session, f"{workspace}/{alias}"
                        )
                        if parent_id != existing_artifact.parent_id and not overwrite:
                            raise FileExistsError(
                                f"Artifact with alias '{alias}' already exists under a different parent artifact, please choose a different alias or remove the existing artifact (ID: {existing_artifact.workspace}/{existing_artifact.alias})"
                            )
                        elif not overwrite:
                            raise FileExistsError(
                                f"Artifact with alias '{alias}' already exists, please choose a different alias or remove the existing artifact (ID: {existing_artifact.workspace}/{existing_artifact.alias})."
                            )
                        id = existing_artifact.id
                    except KeyError:
                        overwrite = False

                parent_permissions = (
                    parent_artifact.config["permissions"] if parent_artifact else {}
                )
                permissions = config.get("permissions", {}) if config else {}
                permissions[user_info.id] = "*"
                permissions.update(parent_permissions)
                config["permissions"] = permissions

                # Determine if we should be in staging mode
                is_staging = stage or (version == "stage")
                versions = []
                if not is_staging:  # Only create initial version if not in staging mode
                    if version in [None, "new", "stage"]:  # Treat 'stage' as None if stage=False
                        version = "v0"  # Always start with v0 for new artifacts
                    if parent_artifact and not await self._check_permissions(
                        parent_artifact, user_info, "commit"
                    ):
                        raise PermissionError(
                            f"User does not have permission to commit an artifact in the collection '{parent_artifact.alias}'."
                        )
                    comment = comment or "Initial version"
                    versions.append(
                        {
                            "version": version,
                            "comment": comment,
                            "created_at": int(time.time()),
                        }
                    )

                assert manifest, "Manifest must be provided."
                new_artifact = ArtifactModel(
                    id=id,
                    workspace=workspace,
                    parent_id=parent_id,
                    alias=alias,
                    staging=[] if is_staging else None,  # Set staging based on is_staging
                    manifest=manifest,
                    created_by=user_info.id,
                    created_at=created_at,
                    last_modified=int(time.time()),
                    config=config,
                    secrets=secrets,
                    versions=versions,
                    type=type,
                )

                version_index = len(versions) if is_staging else 0  # Use appropriate version index
                if overwrite:
                    await session.merge(new_artifact)
                else:
                    session.add(new_artifact)

                s3_config = self._get_s3_config(new_artifact, parent_artifact)
                if new_artifact.type == "vector-collection":
                    async with self._create_client_async(s3_config) as s3_client:
                        prefix = safe_join(
                            s3_config["prefix"],
                            f"{new_artifact.id}/v0",
                        )
                        await self._vector_engine.create_collection(
                            f"{new_artifact.workspace}/{new_artifact.alias}",
                            config.get("vector_fields", []),
                            overwrite=overwrite,
                            s3_client=s3_client,
                            bucket=s3_config["bucket"],
                            prefix=prefix,
                        )

                await session.commit()
                await self._save_version_to_s3(
                    version_index,
                    new_artifact,
                    s3_config,
                )

                if is_staging:
                    logger.info(
                        f"Created artifact with ID: {id} (staged), alias: {alias}, parent: {parent_id}"
                    )
                else:
                    logger.info(
                        f"Created artifact with ID: {id} (committed), alias: {alias}, parent: {parent_id}"
                    )

                return self._generate_artifact_data(new_artifact, parent_artifact)
        except Exception as e:
            raise e
        finally:
            await session.close()

    def _validate_artifact_id(self, artifact_id, context: dict):
        """Check if the artifact ID is valid and add workspace if missing."""
        assert isinstance(artifact_id, str), "Artifact ID must be a string."
        # Check if the artifact ID is a valid UUID, e.g.: 0192f4be-11f7-7610-9da2-ffc39feeb009
        if re.match(
            r"^[0-9a-f]{8}-[0-9a-f]{4}-[0-9a-f]{4}-[0-9a-f]{4}-[0-9a-f]{12}$",
            artifact_id,
        ):
            return artifact_id
        elif "/" in artifact_id:
            assert (
                len(artifact_id.split("/")) == 2
            ), "Invalid artifact ID format, it should be `workspace/alias`."
            return artifact_id
        else:
            workspace = context["ws"]
            return f"{workspace}/{artifact_id}"

    async def reset_stats(self, artifact_id, context: dict):
        """Reset the artifact's download count and view count."""
        if context is None or "ws" not in context:
            raise ValueError("Context must include 'ws' (workspace).")
        user_info = UserInfo.model_validate(context["user"])
        artifact_id = self._validate_artifact_id(artifact_id, context)

        session = await self._get_session()
        try:
            async with session.begin():
                artifact, _ = await self._get_artifact_with_permission(
                    user_info, artifact_id, "reset_stats", session
                )
                artifact.download_count = 0
                artifact.view_count = 0
                artifact.last_modified = int(time.time())
                session.add(artifact)
                await session.commit()
        except Exception as e:
            raise e
        finally:
            await session.close()

    async def edit(
        self,
        artifact_id,
        manifest=None,
        type=None,
        config: dict = None,
        secrets: dict = None,
        version: str = None,
        comment: str = None,
        context: dict = None,
        stage: bool = False,  # Add stage parameter
    ):
        """Edit the artifact's manifest and save it in the database."""
        if context is None or "ws" not in context:
            raise ValueError("Context must include 'ws' (workspace).")
        user_info = UserInfo.model_validate(context["user"])
        artifact_id = self._validate_artifact_id(artifact_id, context)
        session = await self._get_session()
        manifest = manifest and make_json_safe(manifest)
        config = config and make_json_safe(config)
<<<<<<< HEAD
=======

        logger.info(f"Editing artifact {artifact_id} with version={version}, stage={stage}")
>>>>>>> 54928eb8

        try:
            async with session.begin():
                artifact, parent_artifact = await self._get_artifact_with_permission(
                    user_info, artifact_id, "edit", session
                )

                # Check if artifact is in staging mode or if stage=True is passed
                is_staging = artifact.staging is not None or stage
                if is_staging:
                    logger.info(f"Artifact {artifact_id} is in staging mode")
                    version = "stage"  # Force version to be "stage" when in staging mode

                artifact.type = type or artifact.type
                if manifest:
                    artifact.manifest = manifest
                    flag_modified(artifact, "manifest")

                # Determine target version ('stage', None for latest, or specific)
                target_version = None
                if artifact.staging is not None or stage:
                    target_version = "stage"
                elif version is not None:
                    target_version = version  # Could be "new" or specific

                logger.info(f"Target version for edit: {target_version}")

                # Calculate version_index based on target_version
                if target_version == "stage":
                    version_index = self._get_version_index(artifact, "stage")
                    logger.info(f"Using staging version index: {version_index}")
                    # Ensure staging list exists if putting into staging
                    if artifact.staging is None:
                        artifact.staging = []
                        flag_modified(artifact, "staging")
                elif target_version is not None:  # Specific version or "new"
                    versions = artifact.versions or []
                    if target_version == "new":
                        target_version = f"v{len(versions)}"  # Resolve "new"

                    if parent_artifact and not await self._check_permissions(
                        parent_artifact, user_info, "commit"
                    ):
                        raise PermissionError(
                            f"User does not have permission to commit an artifact to collection '{parent_artifact.alias}'."
                        )
<<<<<<< HEAD
                        artifact.versions = versions
                        flag_modified(artifact, "versions")
                        version_index = self._get_version_index(artifact, "latest")
                    else:
                        version_index = self._get_version_index(artifact, "stage")
                        # Copy files from the previous version if we're creating a new staged version
                        if artifact.staging is None:
                            artifact.staging = []
                            flag_modified(artifact, "staging")
                else:
                    version_index = self._get_version_index(artifact, None)
=======
                    versions.append(
                        {
                            "version": target_version,
                            "comment": comment,
                            "created_at": int(time.time()),
                        }
                    )
                    artifact.versions = versions
                    flag_modified(artifact, "versions")
                    version_index = self._get_version_index(artifact, "latest") # Index of the newly added version
                    logger.info(f"Created new version {target_version} with index {version_index}")
                else:  # target_version is None (default: edit latest committed)
                    version_index = self._get_version_index(artifact, None) # Index of the latest committed version
                    logger.info(f"Using latest committed version index: {version_index}")
>>>>>>> 54928eb8

                if config is not None:
                    if parent_artifact:
                        parent_permissions = (
                            parent_artifact.config["permissions"]
                            if parent_artifact
                            else {}
                        )
                        permissions = config.get("permissions", {}) if config else {}
                        permissions[user_info.id] = "*"
                        permissions.update(parent_permissions)
                        config["permissions"] = permissions
                    artifact.config = config
                    flag_modified(artifact, "config")
                if secrets is not None:
                    artifact.secrets = secrets
                    flag_modified(artifact, "secrets")
                artifact.last_modified = int(time.time())
                
                # Commit to DB if not staging
                if target_version != "stage":
                    artifact.staging = None
                    flag_modified(artifact, "staging")
                    session.add(artifact)
                    await session.commit()
                    logger.info(
                        f"Edited artifact with ID: {artifact_id} (committed), alias: {artifact.alias}, version: {target_version or 'latest'}" # Log the target version
                    )
                else:
                    logger.info(
                        f"Edited artifact with ID: {artifact_id} (staged), alias: {artifact.alias}"
                    )

                # Always save the current state (staged or committed) to S3
                await self._save_version_to_s3(
                    version_index, # Use the calculated version_index
                    artifact,
                    self._get_s3_config(artifact, parent_artifact),
                )
                return self._generate_artifact_data(artifact, parent_artifact)
        except Exception as e:
            raise e
        finally:
            await session.close()

    async def read(
        self,
        artifact_id,
        silent=False,
        version: str = None,
        context: dict = None,
    ):
        """Read the artifact's data including manifest and config."""
        if context is None or "ws" not in context:
            raise ValueError("Context must include 'ws' (workspace).")
        artifact_id = self._validate_artifact_id(artifact_id, context)
        user_info = UserInfo.model_validate(context["user"])
        session = await self._get_session()
        try:
            async with session.begin():
                artifact, parent_artifact = await self._get_artifact_with_permission(
                    user_info, artifact_id, "read", session
                )
                if not silent:
                    await self._increment_stat(session, artifact_id, "view_count")

                version_index = self._get_version_index(artifact, version)
                if version_index == self._get_version_index(artifact, None):
                    artifact_data = self._generate_artifact_data(
                        artifact, parent_artifact
                    )
                else:
                    s3_config = self._get_s3_config(artifact, parent_artifact)
                    artifact_data = await self._load_version_from_s3(
                        artifact, parent_artifact, version_index, s3_config
                    )

                if artifact.type == "collection":
                    # Use with_only_columns to optimize the count query
                    count_q = select(func.count()).where(
                        ArtifactModel.parent_id == artifact.id
                    )
                    result = await session.execute(count_q)
                    child_count = result.scalar()
                    artifact_data["config"] = artifact_data.get("config", {})
                    artifact_data["config"]["child_count"] = child_count
                elif artifact.type == "vector-collection":
                    artifact_data["config"] = artifact_data.get("config", {})
                    artifact_data["config"]["vector_count"] = (
                        await self._vector_engine.count(
                            f"{artifact.workspace}/{artifact.alias}"
                        )
                    )
                if not silent:
                    await session.commit()

                return artifact_data
        except Exception as e:
            raise e
        finally:
            await session.close()

    async def commit(
        self,
        artifact_id,
        version: str = None,
        comment: str = None,
        context: dict = None,
    ):
        """Commit the artifact by finalizing the staged manifest and files."""
        if context is None or "ws" not in context:
            raise ValueError("Context must include 'ws' (workspace).")
        artifact_id = self._validate_artifact_id(artifact_id, context)
        user_info = UserInfo.model_validate(context["user"])
        session = await self._get_session()
        assert version != "stage", "Version cannot be 'stage' when committing."
        try:
            async with session.begin():
                artifact, parent_artifact = await self._get_artifact_with_permission(
                    user_info, artifact_id, "commit", session
                )
                # the staging version index
                staging_version_index = self._get_version_index(artifact, "stage")
                logger.info(f"Committing from staging version index: {staging_version_index}")
                
                # Load the staged version
                s3_config = self._get_s3_config(artifact, parent_artifact)
                artifact_data = await self._load_version_from_s3(
                    artifact, parent_artifact, staging_version_index, s3_config
                )
                artifact = ArtifactModel(**artifact_data)

                versions = artifact.versions or []
                artifact.config = artifact.config or {}

                s3_config = self._get_s3_config(artifact, parent_artifact)
                async with self._create_client_async(
                    s3_config,
                ) as s3_client:
                    download_weights = {}
                    for file_info in artifact.staging or []:
                        # Verify file exists in target version
                        target_version = file_info.get("target_version", len(versions))
                        file_key = safe_join(
                            s3_config["prefix"],
                            f"{artifact.id}/v{target_version}/{file_info['path']}",
                        )
                        try:
                            await s3_client.head_object(
                                Bucket=s3_config["bucket"], Key=file_key
                            )
                        except ClientError:
                            raise FileNotFoundError(
                                f"File '{file_info['path']}' does not exist in the artifact."
                            )

                        if (
                            file_info.get("download_weight") is not None
                            and file_info["download_weight"] > 0
                        ):
                            download_weights[file_info["path"]] = file_info[
                                "download_weight"
                            ]

                    if download_weights:
                        artifact.config["download_weights"] = download_weights
                        flag_modified(artifact, "config")

                    # Count files in the target version
                    artifact.file_count = await self._count_files_in_prefix(
                        s3_client,
                        s3_config["bucket"],
                        safe_join(
                            s3_config["prefix"],
                            f"{artifact.id}/v{len(versions)}",
                        ),
                    )

                parent_artifact_config = (
                    parent_artifact.config if parent_artifact else {}
                )
                if (
                    parent_artifact_config
                    and "collection_schema" in parent_artifact_config
                ):
                    collection_schema = parent_artifact_config["collection_schema"]
                    try:
                        validate(instance=artifact.manifest, schema=collection_schema)
                    except Exception as e:
                        raise ValueError(f"ValidationError: {str(e)}")
                assert artifact.manifest, "Artifact must be in staging mode to commit."

                # Always create a new version when committing from staging mode
                # Ignore any provided version parameter and use sequential versioning
                assigned_version = f"v{len(versions)}"
                versions.append(
                    {
                        "version": assigned_version, # Use the calculated sequential version
                        "comment": comment,
                        "created_at": int(time.time()),
                    }
                )

                logger.info(f"Creating new version {assigned_version} for artifact {artifact_id}")

                artifact.versions = versions
                flag_modified(artifact, "versions")

                # Save the version manifest to S3
                await self._save_version_to_s3(
                    len(versions) - 1,
                    artifact,
                    s3_config,
                )

                # Clear staging after successful commit
                artifact.staging = None
                artifact.last_modified = int(time.time())
                flag_modified(artifact, "manifest")
                flag_modified(artifact, "staging")
                await session.merge(artifact)
                await session.commit()

                logger.info(
                    f"Committed artifact with ID: {artifact_id}, alias: {artifact.alias}, version: {assigned_version}"
                )
                return self._generate_artifact_data(artifact, parent_artifact)
        except Exception as e:
            raise e
        finally:
            await session.close()

    async def delete(
        self,
        artifact_id,
        delete_files=False,
        recursive=False,
        version=None,
        context: dict = None,
    ):
        """Delete an artifact from the database and S3."""
        if context is None or "ws" not in context:
            raise ValueError("Context must include 'ws' (workspace).")
        artifact_id = self._validate_artifact_id(artifact_id, context)
        user_info = UserInfo.model_validate(context["user"])

        try:
            session = await self._get_session()
            # Get artifact first
            artifact, parent_artifact = await self._get_artifact_with_permission(
                user_info, artifact_id, "delete", session
            )

            if artifact.type == "vector-collection":
                s3_config = self._get_s3_config(artifact, parent_artifact)
                async with self._create_client_async(
                    s3_config,
                ) as s3_client:
                    prefix = safe_join(
                        s3_config["prefix"],
                        f"{artifact.id}/v0",
                    )
                    await self._vector_engine.delete_collection(
                        f"{artifact.workspace}/{artifact.alias}",
                        s3_client=s3_client,
                        bucket=s3_config["bucket"],
                        prefix=prefix,
                    )

            s3_config = self._get_s3_config(artifact, parent_artifact)
            if version is None:
                # Handle recursive deletion first
                if recursive:
                    children = await self.list_children(artifact_id, context=context)
                    for child in children:
                        await self.delete(
                            child["id"], delete_files=delete_files, context=context
                        )

                # Delete files if requested
                if delete_files:
                    artifact_path = safe_join(
                        s3_config["prefix"],
                        artifact.id,
                    )
                    async with self._create_client_async(
                        s3_config,
                    ) as s3_client:
                        await remove_objects_async(
                            s3_client, s3_config["bucket"], artifact_path + "/"
                        )

                # Delete the artifact
                await session.refresh(artifact)
                artifact.parent_id = None
                await session.flush()
                await session.delete(artifact)
            else:
                version_index = self._get_version_index(artifact, version)
                artifact.versions.pop(version_index)
                flag_modified(artifact, "versions")
                session.add(artifact)
                # Delete the version from S3
                self._delete_version_files_from_s3(
                    version_index, artifact, s3_config, delete_files=delete_files
                )
            await session.commit()
            logger.info(
                f"Deleted artifact with ID: {artifact_id}, alias: {artifact.alias}, version: {version}"
            )
        except Exception as e:
            if session:
                await session.rollback()
            raise e
        finally:
            if session:
                await session.close()

    async def add_vectors(
        self,
        artifact_id: str,
        vectors: list,
        update: bool = False,
        embedding_models: Optional[Dict[str, str]] = None,
        context: dict = None,
    ):
        """
        Add vectors to a vector collection.
        """
        user_info = UserInfo.model_validate(context["user"])
        session = await self._get_session()
        max_retries = 3
        retry_delay = 0.5  # seconds

        try:
            for attempt in range(max_retries):
                try:
                    async with session.begin():
                        artifact, parent_artifact = (
                            await self._get_artifact_with_permission(
                                user_info, artifact_id, "add_vectors", session
                            )
                        )
                        assert (
                            artifact.type == "vector-collection"
                        ), "Artifact must be a vector collection."

                        assert (
                            artifact.manifest
                        ), "Artifact must be committed before upserting."
                        s3_config = self._get_s3_config(artifact, parent_artifact)
                        async with self._create_client_async(s3_config) as s3_client:
                            prefix = safe_join(
                                s3_config["prefix"],
                                f"{artifact.id}/v0",
                            )
                            await self._vector_engine.add_vectors(
                                f"{artifact.workspace}/{artifact.alias}",
                                vectors,
                                update=update,
                                embedding_models=embedding_models
                                or artifact.config.get("embedding_models"),
                                s3_client=s3_client,
                                bucket=s3_config["bucket"],
                                prefix=prefix,
                            )
                        logger.info(f"Added vectors to artifact with ID: {artifact_id}")
                        break
                except KeyError as e:
                    if attempt < max_retries - 1:
                        logger.warning(f"Retrying add_vectors due to error: {str(e)}")
                        await asyncio.sleep(retry_delay)
                    else:
                        raise
        except Exception as e:
            raise e
        finally:
            await session.close()

    async def search_vectors(
        self,
        artifact_id: str,
        query: Optional[Dict[str, Any]] = None,
        embedding_models: Optional[str] = None,
        filters: Optional[dict[str, Any]] = None,
        limit: Optional[int] = 5,
        offset: Optional[int] = 0,
        return_fields: Optional[List[str]] = None,
        order_by: Optional[str] = None,
        pagination: Optional[bool] = False,
        context: dict = None,
    ):
        user_info = UserInfo.model_validate(context["user"])
        session = await self._get_session()
        try:
            async with session.begin():
                artifact, _ = await self._get_artifact_with_permission(
                    user_info, artifact_id, "search_vectors", session
                )
                assert (
                    artifact.type == "vector-collection"
                ), "Artifact must be a vector collection."

                embedding_models = embedding_models or artifact.config.get(
                    "embedding_models"
                )
                return await self._vector_engine.search_vectors(
                    f"{artifact.workspace}/{artifact.alias}",
                    query=query,
                    embedding_models=embedding_models,
                    filters=filters,
                    limit=limit,
                    offset=offset,
                    return_fields=return_fields,
                    order_by=order_by,
                    pagination=pagination,
                )
        except Exception as e:
            raise e
        finally:
            await session.close()

    async def remove_vectors(
        self,
        artifact_id: str,
        ids: list,
        context: dict = None,
    ):
        user_info = UserInfo.model_validate(context["user"])
        session = await self._get_session()
        try:
            async with session.begin():
                artifact, parent_artifact = await self._get_artifact_with_permission(
                    user_info, artifact_id, "remove_vectors", session
                )
                assert (
                    artifact.type == "vector-collection"
                ), "Artifact must be a vector collection."
                s3_config = self._get_s3_config(artifact, parent_artifact)
                async with self._create_client_async(
                    s3_config,
                ) as s3_client:
                    prefix = safe_join(
                        s3_config["prefix"],
                        f"{artifact.id}/v0",
                    )
                    await self._vector_engine.remove_vectors(
                        f"{artifact.workspace}/{artifact.alias}",
                        ids,
                        s3_client=s3_client,
                        bucket=s3_config["bucket"],
                        prefix=prefix,
                    )
                logger.info(f"Removed vectors from artifact with ID: {artifact_id}")
        except Exception as e:
            raise e
        finally:
            await session.close()

    async def get_vector(
        self,
        artifact_id: str,
        id: int,
        context: dict = None,
    ):
        user_info = UserInfo.model_validate(context["user"])
        session = await self._get_session()
        try:
            async with session.begin():
                artifact, _ = await self._get_artifact_with_permission(
                    user_info, artifact_id, "get_vector", session
                )
                assert (
                    artifact.type == "vector-collection"
                ), "Artifact must be a vector collection."
                return await self._vector_engine.get_vector(
                    f"{artifact.workspace}/{artifact.alias}", id
                )
        except Exception as e:
            raise e
        finally:
            await session.close()

    async def list_vectors(
        self,
        artifact_id: str,
        offset: int = 0,
        limit: int = 10,
        return_fields: List[str] = None,
        order_by: str = None,
        pagination: bool = False,
        context: dict = None,
    ):
        user_info = UserInfo.model_validate(context["user"])
        session = await self._get_session()
        try:
            async with session.begin():
                artifact, _ = await self._get_artifact_with_permission(
                    user_info, artifact_id, "list_vectors", session
                )
                assert (
                    artifact.type == "vector-collection"
                ), "Artifact must be a vector collection."
                return await self._vector_engine.list_vectors(
                    f"{artifact.workspace}/{artifact.alias}",
                    offset=offset,
                    limit=limit,
                    return_fields=return_fields,
                    order_by=order_by,
                    pagination=pagination,
                )

        except Exception as e:
            raise e
        finally:
            await session.close()

    async def put_file(
        self, artifact_id, file_path, download_weight: float = 0, context: dict = None
    ):
        """Generate a pre-signed URL to upload a file to an artifact in S3."""
        if context is None or "ws" not in context:
            raise ValueError("Context must include 'ws' (workspace).")
        artifact_id = self._validate_artifact_id(artifact_id, context)
        user_info = UserInfo.model_validate(context["user"])
        session = await self._get_session()
        assert download_weight >= 0, "Download weight must be a non-negative number."
        try:
            async with session.begin():
                artifact, parent_artifact = await self._get_artifact_with_permission(
                    user_info, artifact_id, "put_file", session
                )
                assert artifact.staging is not None, "Artifact must be in staging mode."
                # The new version is not committed yet, so we use a new version index
                version_index = self._get_version_index(artifact, "stage")

                # Calculate target version index - this is where files will actually be stored
                target_version_index = len(artifact.versions or [])
                logger.info(f"Uploading file '{file_path}' to version {target_version_index}")

                s3_config = self._get_s3_config(artifact, parent_artifact)
                async with self._create_client_async(
                    s3_config,
                ) as s3_client:
                    file_key = safe_join(
                        s3_config["prefix"],
                        f"{artifact.id}/v{target_version_index}/{file_path}",
                    )
                    presigned_url = await s3_client.generate_presigned_url(
                        "put_object",
                        Params={"Bucket": s3_config["bucket"], "Key": file_key},
                        ExpiresIn=3600,
                    )
                    if s3_config["public_endpoint_url"]:
                        # replace the endpoint with the proxy base URL
                        presigned_url = presigned_url.replace(
                            s3_config["endpoint_url"], s3_config["public_endpoint_url"]
                        )
                    artifact.staging = artifact.staging or []
                    if not any(f["path"] == file_path for f in artifact.staging):
                        artifact.staging.append(
                            {
                                "path": file_path,
                                "download_weight": download_weight,
                                "target_version": target_version_index,  # Track which version this file belongs to
                            }
                        )
                        flag_modified(artifact, "staging")
                    # save the artifact to s3
                    await self._save_version_to_s3(version_index, artifact, s3_config)
                    session.add(artifact)
                    await session.commit()
                    logger.info(
                        f"Put file '{file_path}' to artifact with ID: {artifact_id} (target version: {target_version_index})"
                    )
            return presigned_url
        except Exception as e:
            raise e
        finally:
            await session.close()

    async def remove_file(self, artifact_id, file_path, context: dict):
        """Remove a file from the artifact and update the staged manifest."""
        if context is None or "ws" not in context:
            raise ValueError("Context must include 'ws' (workspace).")
        artifact_id = self._validate_artifact_id(artifact_id, context)
        user_info = UserInfo.model_validate(context["user"])
        session = await self._get_session()
        try:
            async with session.begin():
                artifact, parent_artifact = await self._get_artifact_with_permission(
                    user_info, artifact_id, "remove_file", session
                )

                assert artifact.staging is not None, "Artifact must be in staging mode."
                artifact.staging = [
                    f for f in artifact.staging if f["path"] != file_path
                ]
                flag_modified(artifact, "staging")
                session.add(artifact)
                await session.commit()

                # The new version is not committed yet, so we use a new version index
                version_index = self._get_version_index(artifact, "stage")
                s3_config = self._get_s3_config(artifact, parent_artifact)
                async with self._create_client_async(
                    s3_config,
                ) as s3_client:
                    file_key = safe_join(
                        s3_config["prefix"],
                        f"{artifact.id}/v{version_index}/{file_path}",
                    )
                    await s3_client.delete_object(
                        Bucket=s3_config["bucket"], Key=file_key
                    )

                logger.info(
                    f"Removed file '{file_path}' from artifact with ID: {artifact_id}"
                )
        except Exception as e:
            raise e
        finally:
            await session.close()

    async def get_file(
        self, artifact_id, file_path, silent=False, version=None, context: dict = None
    ):
        """Generate a pre-signed URL to download a file from an artifact in S3."""
        if context is None or "ws" not in context:
            raise ValueError("Context must include 'ws' (workspace).")
        artifact_id = self._validate_artifact_id(artifact_id, context)
        user_info = UserInfo.model_validate(context["user"])
        session = await self._get_session()
        try:
            async with session.begin():
                artifact, parent_artifact = await self._get_artifact_with_permission(
                    user_info, artifact_id, "get_file", session
                )
                version_index = self._get_version_index(artifact, version)
                s3_config = self._get_s3_config(artifact, parent_artifact)
                async with self._create_client_async(
                    s3_config,
                ) as s3_client:
                    file_key = safe_join(
                        s3_config["prefix"],
                        f"{artifact.id}/v{version_index}/{file_path}",
                    )
                    try:
                        await s3_client.head_object(
                            Bucket=s3_config["bucket"], Key=file_key
                        )
                    except ClientError:
                        raise FileNotFoundError(
                            f"File '{file_path}' does not exist in the artifact."
                        )
                    presigned_url = await s3_client.generate_presigned_url(
                        "get_object",
                        Params={"Bucket": s3_config["bucket"], "Key": file_key},
                        ExpiresIn=3600,
                    )
                    if s3_config["public_endpoint_url"]:
                        # replace the endpoint with the proxy base URL
                        presigned_url = presigned_url.replace(
                            s3_config["endpoint_url"], s3_config["public_endpoint_url"]
                        )
                # Increment download count unless silent
                if not silent:
                    if artifact.config and "download_weights" in artifact.config:
                        download_weights = artifact.config.get("download_weights", {})
                    else:
                        download_weights = {}
                    download_weight = download_weights.get(file_path) or 0
                    if download_weight > 0:
                        await self._increment_stat(
                            session,
                            artifact.id,
                            "download_count",
                            increment=download_weight,
                        )
                    await session.commit()
            return presigned_url
        except Exception as e:
            raise e
        finally:
            await session.close()

    async def list_files(
        self,
        artifact_id: str,
        dir_path: str = None,
        limit: int = 1000,
        version: str = None,
        context: dict = None,
    ):
        """List files in the specified artifact's S3 path."""
        if context is None or "ws" not in context:
            raise ValueError("Context must include 'ws' (workspace).")
        artifact_id = self._validate_artifact_id(artifact_id, context)
        user_info = UserInfo.model_validate(context["user"])
        session = await self._get_session()
        try:
            async with session.begin():
                artifact, parent_artifact = await self._get_artifact_with_permission(
                    user_info, artifact_id, "list_files", session
                )
                version_index = self._get_version_index(artifact, version)
                s3_config = self._get_s3_config(artifact, parent_artifact)
                async with self._create_client_async(
                    s3_config,
                ) as s3_client:
                    if dir_path:
                        full_path = (
                            safe_join(
                                s3_config["prefix"],
                                f"{artifact.id}/v{version_index}/{dir_path}",
                            )
                            + "/"
                        )
                    else:
                        full_path = (
                            safe_join(
                                s3_config["prefix"],
                                f"{artifact.id}/v{version_index}",
                            )
                            + "/"
                        )
                    items = await list_objects_async(
                        s3_client,
                        s3_config["bucket"],
                        full_path,
                        max_length=limit,
                    )
            return items
        except Exception as e:
            raise e
        finally:
            await session.close()

    def _build_manifest_condition(self, manifest_key, operator, value, backend):
        """Helper function to build SQL conditions for manifest fields."""
        if operator == "$like":
            # Fuzzy matching
            if backend == "postgresql":
                return text(
                    f"manifest->>'{manifest_key}' ILIKE '{value.replace('*', '%')}'"
                )
            else:
                return text(
                    f"json_extract(manifest, '$.{manifest_key}') LIKE '{value.replace('*', '%')}'"
                )
        elif operator == "$in":
            # Array containment - any of the values
            if backend == "postgresql":
                # Quote each value in the array
                quoted_values = [f"'{v}'" for v in value]
                array_str = f"ARRAY[{', '.join(quoted_values)}]"
                return text(f"(manifest->'{manifest_key}')::jsonb ?| {array_str}")
            else:
                conditions = []
                for v in value:
                    conditions.append(
                        text(f"json_extract(manifest, '$.{manifest_key}') LIKE '%{v}%'")
                    )
                return or_(*conditions)
        elif operator == "$all":
            # Array containment - all values
            if backend == "postgresql":
                return text(
                    f"(manifest->'{manifest_key}')::jsonb @> '{json.dumps(value)}'::jsonb"
                )
            else:
                array_str = json.dumps(value)[1:-1]  # Remove [] brackets
                return text(
                    f"json_extract(manifest, '$.{manifest_key}') LIKE '%{array_str}%'"
                )
        else:  # exact match
            if isinstance(value, str) and "*" in value:
                # Handle wildcard in simple string match
                if backend == "postgresql":
                    return text(
                        f"manifest->>'{manifest_key}' ILIKE '{value.replace('*', '%')}'"
                    )
                else:
                    return text(
                        f"json_extract(manifest, '$.{manifest_key}') LIKE '{value.replace('*', '%')}'"
                    )
            else:
                if backend == "postgresql":
                    return text(f"manifest->>'{manifest_key}' = '{value}'")
                else:
                    return text(
                        f"json_extract(manifest, '$.{manifest_key}') = '{value}'"
                    )

    def _process_manifest_filter(self, manifest_filter, backend):
        """Process manifest filter with logical operators."""
        if not isinstance(manifest_filter, dict):
            return None

        conditions = []
        for key, value in manifest_filter.items():
            if key == "$and":
                # Process AND conditions
                and_conditions = [
                    self._process_manifest_filter(cond, backend) for cond in value
                ]
                conditions.append(and_(*[c for c in and_conditions if c is not None]))
            elif key == "$or":
                # Process OR conditions
                or_conditions = [
                    self._process_manifest_filter(cond, backend) for cond in value
                ]
                conditions.append(or_(*[c for c in or_conditions if c is not None]))
            elif isinstance(value, dict):
                # Process operators
                for op, op_value in value.items():
                    if op in ["$like", "$in", "$all"]:
                        conditions.append(
                            self._build_manifest_condition(key, op, op_value, backend)
                        )
            else:
                # Handle simple formats
                if isinstance(value, list):
                    # Array values - use $all operator by default
                    conditions.append(
                        self._build_manifest_condition(key, "$all", value, backend)
                    )
                elif isinstance(value, str) and "*" in value:
                    # String with wildcard - use $like operator
                    conditions.append(
                        self._build_manifest_condition(key, "$like", value, backend)
                    )
                else:
                    # Simple equality
                    conditions.append(
                        self._build_manifest_condition(key, "=", value, backend)
                    )

        if len(conditions) == 1:
            return conditions[0]
        elif len(conditions) > 1:
            return and_(*conditions)
        return None

    async def list_children(
        self,
        parent_id=None,
        keywords=None,
        filters=None,
        mode="AND",
        offset: int = 0,
        limit: int = 100,
        order_by: str = None,
        silent: bool = False,
        pagination: bool = False,
        context: dict = None,
    ):
        """
        List artifacts within a collection under a specific artifact_id.
        """
        if context is None or "ws" not in context:
            raise ValueError("Context must include 'ws' (workspace).")
        if parent_id:
            parent_id = self._validate_artifact_id(parent_id, context)
        user_info = UserInfo.model_validate(context.get("user"))

        session = await self._get_session(read_only=True)
        stage = False

        try:
            async with session.begin():
                if parent_id:
                    parent_artifact, _ = await self._get_artifact_with_permission(
                        user_info, parent_id, "list", session
                    )
                else:
                    parent_artifact = None
                backend = (
                    self.engine.dialect.name
                )  # Database type (e.g., 'postgresql', 'sqlite')

                # Prepare base query for children artifacts
                if parent_artifact:
                    config = parent_artifact.config or {}
                    list_fields = config.get("list_fields")
                    if list_fields:
                        assert isinstance(
                            list_fields, list
                        ), "Invalid list_fields, it should be a list."
                        assert (
                            "secrets" not in list_fields
                        ), "Secrets cannot be included in list_fields."
                        # If list_fields is specified and is a list, select only those fields
                        query = select(
                            *[getattr(ArtifactModel, field) for field in list_fields]
                        ).where(ArtifactModel.parent_id == parent_artifact.id)
                        count_query = select(func.count()).where(
                            ArtifactModel.parent_id == parent_artifact.id
                        )
                    else:
                        # If list_fields is empty or not specified, select all columns
                        query = select(ArtifactModel).where(
                            ArtifactModel.parent_id == parent_artifact.id
                        )
                        count_query = select(func.count()).where(
                            ArtifactModel.parent_id == parent_artifact.id
                        )
                else:
                    query = select(ArtifactModel).where(
                        ArtifactModel.parent_id == None,
                        ArtifactModel.workspace == context["ws"],
                    )
                    count_query = select(func.count()).where(
                        ArtifactModel.parent_id == None,
                        ArtifactModel.workspace == context["ws"],
                    )
                conditions = []

                # Handle keyword-based search across manifest fields
                if keywords:
                    for keyword in keywords:
                        if backend == "postgresql":
                            condition = text(f"manifest::text ILIKE '%{keyword}%'")
                        else:
                            condition = text(
                                f"json_extract(manifest, '$') LIKE '%{keyword}%'"
                            )
                        conditions.append(condition)

                # Handle filter-based search with specific key-value matching
                if filters:
                    for key, value in filters.items():
                        if key == "version":
                            assert value in [
                                "stage",
                                "latest",
                                "*",
                            ], "Invalid version value, it should be 'stage' or 'latest'."
                            if value == "stage":
                                stage = True
                            elif value == "latest":
                                stage = False
                            else:
                                stage = None
                            continue

                        if key == "manifest" and isinstance(value, dict):
                            condition = self._process_manifest_filter(value, backend)
                            if condition is not None:
                                conditions.append(condition)
                            continue

                        elif key == "config" and isinstance(value, dict):
                            # Nested search within config fields, specifically permissions
                            for config_key, config_value in value.items():
                                if config_key == "permissions" and isinstance(
                                    config_value, dict
                                ):
                                    for user_id, permission in config_value.items():
                                        if backend == "postgresql":
                                            condition = text(
                                                f"permissions->>'{user_id}' = '{permission}'"
                                            )
                                        else:
                                            condition = text(
                                                f"json_extract(permissions, '$.{user_id}') = '{permission}'"
                                            )
                                        conditions.append(condition)
                            continue

                        else:
                            fixed_fields = {
                                "type": ArtifactModel.type,
                                "alias": ArtifactModel.alias,
                                "workspace": ArtifactModel.workspace,
                                "parent_id": ArtifactModel.parent_id,
                                "created_by": ArtifactModel.created_by,
                            }
                            range_fields = {
                                "created_at": ArtifactModel.created_at,
                                "last_modified": ArtifactModel.last_modified,
                                "download_count": ArtifactModel.download_count,
                                "view_count": ArtifactModel.view_count,
                            }
                            if key in fixed_fields:
                                model_field = fixed_fields[key]
                                condition = model_field == value
                                conditions.append(condition)
                                continue
                            elif key in range_fields:
                                model_field = range_fields[key]
                                if isinstance(value, list):
                                    condition = and_(
                                        (
                                            model_field >= value[0]
                                            if value[0] is not None
                                            else True
                                        ),
                                        (
                                            model_field <= value[1]
                                            if value[1] is not None
                                            else True
                                        ),
                                    )
                                else:
                                    condition = model_field >= value
                                conditions.append(condition)
                                continue
                            else:
                                raise ValueError(f"Invalid filter key: {key}")

                if stage is not None:
                    if backend == "sqlite":
                        if stage:
                            stage_condition = and_(
                                ArtifactModel.staging.isnot(None),
                                text("staging != 'null'"),
                            )
                        else:
                            stage_condition = or_(
                                ArtifactModel.staging.is_(None),
                                text("staging = 'null'"),
                            )
                    else:
                        if stage:
                            stage_condition = and_(
                                ArtifactModel.staging.isnot(None),
                                text("staging::text != 'null'"),
                            )
                        else:
                            stage_condition = or_(
                                ArtifactModel.staging.is_(None),
                                text("staging::text = 'null'"),
                            )

                    query = query.where(stage_condition)
                    count_query = count_query.where(stage_condition)

                # Combine conditions based on mode (AND/OR)
                if conditions:
                    query = (
                        query.where(or_(*conditions))
                        if mode == "OR"
                        else query.where(and_(*conditions))
                    )
                    count_query = (
                        count_query.where(or_(*conditions))
                        if mode == "OR"
                        else count_query.where(and_(*conditions))
                    )

                if pagination:
                    # Execute the count query
                    result = await session.execute(count_query)
                    total_count = result.scalar()
                else:
                    total_count = None

                # Pagination and ordering
                order_field_map = {
                    "id": ArtifactModel.id,
                    "view_count": ArtifactModel.view_count,
                    "download_count": ArtifactModel.download_count,
                    "last_modified": ArtifactModel.last_modified,
                    "created_at": ArtifactModel.created_at,
                }
                order_by = order_by or "id"
                order_field = order_field_map.get(
                    order_by.split("<")[0] if order_by else "id"
                )
                ascending = "<" in order_by if order_by else True
                query = (
                    query.order_by(
                        order_field.asc() if ascending else order_field.desc()
                    )
                    .limit(limit)
                    .offset(offset)
                )

                # Execute the query
                result = await session.execute(query)
                artifacts = result.scalars().all()

                # Compile summary results for each artifact
                results = []
                for artifact in artifacts:
                    _artifact_data = self._generate_artifact_data(
                        artifact, parent_artifact
                    )
                    results.append(_artifact_data)

                # Increment view count for parent artifact if not in stage mode
                if not silent and parent_artifact:
                    await self._increment_stat(
                        session, parent_artifact.id, "view_count"
                    )
                    await session.commit()
                if pagination:
                    return {
                        "items": results,
                        "total": total_count,
                        "offset": offset,
                        "limit": limit,
                    }
                return results

        except Exception as e:
            raise e
        finally:
            await session.close()

    async def publish(
        self, artifact_id: str, to: str = None, metadata=None, context: dict = None
    ):
        """Publish the artifact to a public archive like Zenodo."""
        if context is None or "ws" not in context:
            raise ValueError("Context must include 'ws' (workspace).")
        artifact_id = self._validate_artifact_id(artifact_id, context)
        user_info = UserInfo.model_validate(context["user"])
        session = await self._get_session()
        try:
            async with session.begin():
                artifact, parent_artifact = await self._get_artifact_with_permission(
                    user_info, artifact_id, "publish", session
                )
                manifest = artifact.manifest
                assert manifest, "Manifest is empty or not committed."
                assert "name" in manifest, "Manifest must have a name."
                assert "description" in manifest, "Manifest must have a description."

                config = artifact.config or {}
                to = to or config.get("publish_to")
                zenodo_client = self._get_zenodo_client(
                    artifact, parent_artifact, publish_to=to
                )
                deposition_info = (
                    config.get("zenodo") or await zenodo_client.create_deposition()
                )
                _metadata = {
                    "title": manifest.get("name", "Untitled"),
                    "upload_type": "dataset" if artifact.type == "dataset" else "other",
                    "description": manifest.get(
                        "description", "No description provided."
                    ),
                    "creators": [
                        {"name": author.get("name")}
                        for author in manifest.get("authors", [{"name": user_info.id}])
                    ],
                    "access_right": "open",
                    "license": manifest.get("license", "cc-by"),
                    "keywords": manifest.get("tags", []),
                    "notes": f"Published automatically from Hypha ({self.store.public_base_url}).",
                }
                if metadata:
                    _metadata.update(metadata)
                await zenodo_client.update_metadata(deposition_info, _metadata)

                async def upload_files(dir_path=""):
                    files = await self.list_files(
                        artifact.id, dir_path=dir_path, context=context
                    )
                    for file_info in files:
                        name = file_info["name"]
                        if file_info["type"] == "directory":
                            await upload_files(safe_join(dir_path, name))
                        else:
                            url = await self.get_file(
                                artifact.id, safe_join(dir_path, name), context=context
                            )
                            await zenodo_client.import_file(deposition_info, name, url)

                await upload_files()
                record = await zenodo_client.publish(deposition_info)

                artifact.config["zenodo"] = record
                flag_modified(artifact, "config")
                session.add(artifact)
                await session.commit()
                return record
        except Exception as e:
            raise e
        finally:
            await session.close()

    async def prepare_workspace(self, workspace_info: WorkspaceInfo):
        """Prepare all artifacts in the workspace."""
        # Iterate through all artifacts in the workspace
        # If it's a vector collection, load the vectors from S3
        try:
            session = await self._get_session(read_only=True)
            async with session.begin():
                query = select(ArtifactModel).where(
                    ArtifactModel.workspace == workspace_info.id
                )
                result = await session.execute(query)
                artifacts = result.scalars().all()
                for artifact in artifacts:
                    if artifact.type == "vector-collection":
                        parent_artifact = (
                            artifact.parent_id
                            and await self._get_artifact(
                                session=session, artifact_id=artifact.parent_id
                            )
                        )
                        s3_config = self._get_s3_config(artifact, parent_artifact)
                        async with self._create_client_async(s3_config) as s3_client:
                            prefix = safe_join(
                                s3_config["prefix"],
                                f"{artifact.id}/v0",
                            )
                            await self._vector_engine.load_collection(
                                f"{artifact.workspace}/{artifact.alias}",
                                s3_client=s3_client,
                                bucket=s3_config["bucket"],
                                prefix=prefix,
                            )
            logger.info(
                f"Artifacts (#{len(artifacts)}) in workspace {workspace_info.id} prepared."
            )
        except Exception as e:
            logger.error(f"Error preparing workspace: {traceback.format_exc()}")
            raise e
        finally:
            await session.close()

    async def close_workspace(self, workspace_info: WorkspaceInfo):
        """Archive all artifacts in the workspace."""
        try:
            session = await self._get_session(read_only=True)
            async with session.begin():
                query = select(ArtifactModel).where(
                    ArtifactModel.workspace == workspace_info.id
                )
                result = await session.execute(query)
                artifacts = result.scalars().all()
                for artifact in artifacts:
                    if artifact.type == "vector-collection":
                        # parent_artifact = (
                        #     artifact.parent_id
                        #     and await self._get_artifact(
                        #         session=session, artifact_id=artifact.parent_id
                        #     )
                        # )
                        # s3_config = self._get_s3_config(artifact, parent_artifact)
                        # async with self._create_client_async(s3_config) as s3_client:
                        #     prefix = safe_join(
                        #         s3_config["prefix"],
                        #         f"{artifact.id}/v0",
                        #     )
                        #     await self._vector_engine.dump_collection(
                        #         f"{artifact.workspace}/{artifact.alias}",
                        #         s3_client=s3_client,
                        #         bucket=s3_config["bucket"],
                        #         prefix=prefix,
                        #     )
                        # Delete the collection
                        await self._vector_engine.delete_collection(
                            f"{artifact.workspace}/{artifact.alias}"
                        )
            logger.info(
                f"Artifacts (#{len(artifacts)}) in workspace {workspace_info.id} prepared for closure."
            )
        except Exception as e:
            logger.error(
                f"Error closing workspace {workspace_info.id}: {traceback.format_exc()}"
            )
            raise e
        finally:
            await session.close()

    def get_artifact_service(self):
        """Return the artifact service definition."""
        return {
            "id": "artifact-manager",
            "config": {"visibility": "public", "require_context": True},
            "name": "Artifact Manager",
            "description": "Manage artifacts in a workspace.",
            "create": self.create,
            "reset_stats": self.reset_stats,
            "edit": self.edit,
            "read": self.read,
            "commit": self.commit,
            "delete": self.delete,
            "put_file": self.put_file,
            "remove_file": self.remove_file,
            "get_file": self.get_file,
            "list": self.list_children,
            "list_files": self.list_files,
            "add_vectors": self.add_vectors,
            "search_vectors": self.search_vectors,
            "remove_vectors": self.remove_vectors,
            "get_vector": self.get_vector,
            "list_vectors": self.list_vectors,
            "publish": self.publish,
        }<|MERGE_RESOLUTION|>--- conflicted
+++ resolved
@@ -1708,11 +1708,8 @@
         session = await self._get_session()
         manifest = manifest and make_json_safe(manifest)
         config = config and make_json_safe(config)
-<<<<<<< HEAD
-=======
 
         logger.info(f"Editing artifact {artifact_id} with version={version}, stage={stage}")
->>>>>>> 54928eb8
 
         try:
             async with session.begin():
@@ -1759,19 +1756,6 @@
                         raise PermissionError(
                             f"User does not have permission to commit an artifact to collection '{parent_artifact.alias}'."
                         )
-<<<<<<< HEAD
-                        artifact.versions = versions
-                        flag_modified(artifact, "versions")
-                        version_index = self._get_version_index(artifact, "latest")
-                    else:
-                        version_index = self._get_version_index(artifact, "stage")
-                        # Copy files from the previous version if we're creating a new staged version
-                        if artifact.staging is None:
-                            artifact.staging = []
-                            flag_modified(artifact, "staging")
-                else:
-                    version_index = self._get_version_index(artifact, None)
-=======
                     versions.append(
                         {
                             "version": target_version,
@@ -1786,7 +1770,6 @@
                 else:  # target_version is None (default: edit latest committed)
                     version_index = self._get_version_index(artifact, None) # Index of the latest committed version
                     logger.info(f"Using latest committed version index: {version_index}")
->>>>>>> 54928eb8
 
                 if config is not None:
                     if parent_artifact:
