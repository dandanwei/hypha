import os
import asyncio
import socketio
import logging
import threading
import sys
import traceback
import time
import subprocess
import signal
import random
import string
import shlex
import logging
import argparse
import uuid
import shutil
import webbrowser
import psutil
from aiohttp import web, hdrs
from aiohttp import WSCloseCode
from aiohttp import streamer
from urllib.parse import urlparse
from mimetypes import MimeTypes

try:
    from Queue import Queue, Empty
except ImportError:
    from queue import Queue, Empty  # python 3.x

# add executable path to PATH
os.environ['PATH'] = os.path.split(sys.executable)[0]  + os.pathsep +  os.environ.get('PATH', '')


try:
    subprocess.call(["conda", "-V"])
except OSError as e:
    CONDA_AVAILABLE = False
    if sys.version_info < (3, 0):
        sys.exit('Sorry, ImJoy plugin engine can only run within a conda environment or at least in Python 3.')
    print('WARNING: you are running ImJoy without conda, you may have problem with some plugins.')
else:
    CONDA_AVAILABLE = True

logging.basicConfig(stream=sys.stdout)
logger = logging.getLogger('PluginEngine')

parser = argparse.ArgumentParser()
parser.add_argument('--token', type=str, default=None, help='connection token')
parser.add_argument('--debug', action="store_true", help='debug mode')
parser.add_argument('--serve', action="store_true", help='download ImJoy web app and serve it locally')
parser.add_argument('--host', type=str, default='127.0.0.1', help='socketio host')
parser.add_argument('--port', type=str, default='8080', help='socketio port')
parser.add_argument('--force_quit_timeout', type=int, default=5, help='the time (in second) for waiting before kill a plugin process, default: 5 s')
parser.add_argument('--workspace', type=str, default='~/ImJoyWorkspace', help='workspace folder for plugins')
parser.add_argument('--freeze', action="store_true", help='disable conda and pip commands')

opt = parser.parse_args()

if not CONDA_AVAILABLE and not opt.freeze:
    print('WARNING: `pip install` command may not work, in that case you may want to add "--freeze".')

if opt.freeze:
    print('WARNING: you are running the plugin engine with `--freeze`, this means you need to handle all the plugin requirements yourself.')

FORCE_QUIT_TIMEOUT = opt.force_quit_timeout
WORKSPACE_DIR = os.path.expanduser(opt.workspace)
if not os.path.exists(WORKSPACE_DIR):
    os.makedirs(WORKSPACE_DIR)

# generate a new token if not exist
try:
    if opt.token is None or opt.token == "":
        with open(os.path.join(WORKSPACE_DIR, '.token'), 'r') as f:
            opt.token = f.read()
except Exception as e:
    pass

try:
    if opt.token is None or opt.token == "":
        opt.token = str(uuid.uuid4())
        with open(os.path.join(WORKSPACE_DIR, '.token'), 'w') as f:
            f.write(opt.token)
except Exception as e:
    logger.error('Falied to save .token file: %s', str(e))

# try to kill last process
pid_file = os.path.join(WORKSPACE_DIR, '.pid')
try:
    if os.path.exists(pid_file):
        with open(pid_file, 'r') as f:
            p = psutil.Process(int(f.read()))
            for proc in p.children(recursive=True):
                proc.kill()
            p.kill()
except Exception as e:
    pass
try:
    pid = str(os.getpid())
    with open(pid_file, 'w') as f:
        f.write(pid)
except Exception as e:
    logger.error('Falied to save .pid file: %s', str(e))

if opt.serve:
    imjpath = '__ImJoy__'
    if shutil.which('git') is None:
        print('Installing git...')
        ret = subprocess.Popen("conda install -y git && git clone https://github.com/oeway/ImJoy".split(), shell=False).wait()
        if ret != 0:
            print('Failed to install git, please check whether you have internet access.')
            sys.exit(3)
    if os.path.exists(imjpath) and os.path.isdir(imjpath):
        ret = subprocess.Popen(['git', 'pull'], cwd=imjpath, shell=False).wait()
        if ret != 0:
            shutil.rmtree(imjpath)
    if not os.path.exists(imjpath):
        print('Downloading files for serving ImJoy locally...')
        ret = subprocess.Popen('git clone https://github.com/oeway/ImJoy __ImJoy__'.split(), shell=False).wait()
        if ret != 0:
            print('Failed to download files, please check whether you have internet access.')
            sys.exit(4)

MAX_ATTEMPTS = 1000
NAME_SPACE = '/'
# ALLOWED_ORIGINS = ['http://'+opt.host+':'+opt.port, 'http://imjoy.io', 'https://imjoy.io']
sio = socketio.AsyncServer()
app = web.Application()
sio.attach(app)

if opt.debug:
    logger.setLevel(logging.DEBUG)
else:
    logger.setLevel(logging.ERROR)

if os.path.exists('__ImJoy__/docs') and os.path.exists('__ImJoy__/docs/index.html') and os.path.exists('__ImJoy__/docs/static'):
    async def index(request):
        """Serve the client-side application."""
        with open('__ImJoy__/docs/index.html') as f:
            return web.Response(text=f.read(), content_type='text/html')
    app.router.add_static('/static', path=str('__ImJoy__/docs/static'))
    print('A local version of Imjoy web app is available at http://127.0.0.1:8080')
else:
    async def index(request):
        return web.Response(body='<H1><a href="https://imjoy.io">ImJoy.IO</a></H1><p>You can run "python -m imjoy --serve" to serve ImJoy web app locally.</p>', content_type="text/html")

async def about(request):
    params = request.rel_url.query
    if 'token' in params:
        body = '<H1><a href="https://imjoy.io/#/app?token='+params['token']+'">Open ImJoy App</a></H1><p>You may be asked to enter a connection token, use this one:</p><H3>'+params['token'] + '</H3><br>'
    else:
        body = '<H1><a href="https://imjoy.io/#/app">Open ImJoy App</a></H1>'
    body += '<H2>Please use the latest Google Chrome browser to run the ImJoy App.</H2><a href="https://www.google.com/chrome/">Download Chrome</a><p>Note: Safari is not supported due to its restrictions on connecting to localhost. Currently, only FireFox and Chrome (preferred) are supported.</p>'
    return web.Response(body=body, content_type="text/html")

app.router.add_get('/', index)
app.router.add_get('/about', about)

<<<<<<< HEAD
plugins = {}
plugin_csids = {}
plugin_sids = {}
client_sessions = {}
client_sessions_sids = {}
clients = {}
=======

>>>>>>> e7999d5d
attempt_count = 0

cmd_history = []
default_requirements_py2 = ["psutil", "requests", "six", "websocket-client"]
default_requirements_py3 = ["psutil", "requests", "six", "websocket-client-py3", "janus"]

script_dir = os.path.dirname(os.path.normpath(__file__))
template_script = os.path.abspath(os.path.join(script_dir, 'workerTemplate.py'))

if sys.platform == "linux" or sys.platform == "linux2":
    # linux
    command_template = '/bin/bash -c "source {}/bin/activate"'
    conda_activate = command_template.format("$(conda info --json -s | python -c \"import sys, json; print(json.load(sys.stdin)['conda_prefix']);\")")
elif sys.platform == "darwin":
    # OS X
    conda_activate = "source activate"
elif sys.platform == "win32":
    # Windows...
    conda_activate = "activate"
else:
    conda_activate = "conda activate"




plugins = {}
plugin_sessions = {}
plugin_sids = {}
plugin_signatures = {}
clients = {}
client_sessions = {}
registered_sessions = {}

def resumePluginSession(pid, session_id, plugin_signature):
    if pid in plugins:
        if session_id in plugin_sessions:
            plugin_sessions[session_id].append(plugins[pid])
        else:
            plugin_sessions[session_id] = [plugins[pid]]
    if plugin_signature in plugin_signatures:
        secret = plugin_signatures[plugin_signature]
        return secret
    else:
        return None

def addClientSession(session_id, client_id, sid):
    if client_id in clients:
        clients[client_id].append(sid)
        client_connected = True
    else:
        clients[client_id] = [sid]
        client_connected = False
    registered_sessions[sid] = (client_id, session_id)
    return client_connected

def disconnectClientSession(sid):
    tasks = []
    if sid in registered_sessions:
        client_id, session_id = registered_sessions[sid]
        del registered_sessions[sid]
        if client_id in clients and sid in clients[client_id]:
            clients[client_id].remove(sid)
            if len(clients[client_id]) == 0:
                del clients[client_id]
        if session_id in plugin_sessions:
            for plugin in plugin_sessions[session_id]:
                if 'allow-detach' not in plugin['flags']:
                    tasks.append(on_kill_plugin(sid, plugin))
            del plugin_sessions[session_id]
    return tasks

def addPlugin(plugin_info, sid=None):
    pid = plugin_info['id']
    session_id = plugin_info['session_id']
    plugin_signatures[plugin_info['signature']] = plugin_info['secret']
    plugins[pid] = plugin_info
    if session_id in plugin_sessions:
        plugin_sessions[session_id].append(plugin_info)
    else:
        plugin_sessions[session_id] = [plugin_info]

    if pid in plugins and sid is not None:
        plugin_sids[sid] = plugin_info

def disconnectPlugin(sid):
    tasks = []
    if sid in plugin_sids:
        pid = plugin_sids[sid]['id']
        if pid in plugins:
            if plugins[pid]['signature'] in plugin_signatures:
                del plugin_signatures[plugins[pid]['signature']]
            del plugins[pid]
        del plugin_sids[sid]
        for session_id in plugin_sessions.keys():
            exist = False
            for p in plugin_sessions[session_id]:
                if p['id'] == pid:
                    exist = p
            if exist:
                plugin_sessions[session_id].remove(exist)
                tasks.append(on_kill_plugin(sid, exist))
    return tasks

def setPluginPID(plugin_id, pid):
    plugins[plugin_id]['process_id'] = pid

def killPlugin(pid):
    if pid in plugins:
        if plugins[pid]['signature'] in plugin_signatures:
            del plugin_signatures[plugins[pid]['signature']]
        p = psutil.Process(plugins[pid]['process_id'])
        for proc in p.children(recursive=True):
            proc.kill()
        p.kill()

def killAllPlugins():
    tasks = []
    for sid in plugin_sids:
        try:
            tasks.append(on_kill_plugin(sid, {"id":plugin_sids[sid]['id']}))
        finally:
            pass
    return asyncio.gather(*tasks)

@sio.on('connect', namespace=NAME_SPACE)
def connect(sid, environ):
    logger.info("connect %s", sid)

@sio.on('init_plugin', namespace=NAME_SPACE)
async def on_init_plugin(sid, kwargs):
<<<<<<< HEAD
    if sid in client_sessions_sids:
        client_session_id = client_sessions_sids[sid]
=======
    if sid in registered_sessions:
        client_id, session_id = registered_sessions[sid]
>>>>>>> e7999d5d
    else:
        logger.debug('client %s is not registered.', sid)
        return {'success': False}
    pid = kwargs['id']
    config = kwargs.get('config', {})
    env = config.get('env', None)
    cmd = config.get('cmd', 'python')
    pname = config.get('name', None)
    flags = config.get('flags', [])
    tag = config.get('tag', '')
    requirements = config.get('requirements', []) or []
    workspace = config.get('workspace', 'default')
    work_dir = os.path.join(WORKSPACE_DIR, workspace)
    if not os.path.exists(work_dir):
        os.makedirs(work_dir)
    plugin_env = os.environ.copy()
    plugin_env['WORK_DIR'] = work_dir

    logger.info("initialize the plugin. name=%s, id=%s, cmd=%s, workspace=%s", pname, id, cmd, workspace)

<<<<<<< HEAD
    if pid in plugins:
        if client_session_id in plugin_csids:
            plugin_csids[client_session_id].append(plugins[pid])
        else:
            plugin_csids[client_session_id] = [plugins[pid]]
        logger.debug('plugin already initialized: %s', pid)
        await sio.emit('message_from_plugin_'+pid, {"type": "initialized", "dedicatedThread": True})
        return {'success': True, 'secret': plugins[pid]['secret']}
=======
    plugin_signature = "{}/{}/{}".format(workspace, pname, tag)

    if 'single-instance' in flags:
        secret = resumePluginSession(pid, session_id, plugin_signature)
        if secret is not None:
            logger.debug('plugin already initialized: %s', pid)
            # await sio.emit('message_from_plugin_'+secret, {"type": "initialized", "dedicatedThread": True})
            return {'success': True, 'initialized': True, 'secret': secret, 'work_dir': os.path.abspath(work_dir)}
>>>>>>> e7999d5d

    env_name = ''
    is_py2 = False
    envs = None
    if env is not None:
        if not opt.freeze and CONDA_AVAILABLE:
            if type(env) is str:
                envs = [env]
            else:
                envs = env
            for i, env in enumerate(envs):
                if 'conda create' in env:
                    # if not env.startswith('conda'):
                    #     raise Exception('env command must start with conda')
                    if 'python=2' in env:
                        is_py2 = True
                    parms = shlex.split(env)
                    if '-n' in parms:
                        env_name = parms[parms.index('-n') + 1]
                    elif '--name' in parms:
                        env_name = parms[parms.index('--name') + 1]
                    elif pname is not None:
                        env_name = pname.replace(' ', '_')
                        envs[i] = env.replace('conda create', 'conda create -n '+env_name)

                    if '-y' not in parms:
                        envs[i] = env.replace('conda create', 'conda create -y')
        else:
            print("WARNING: blocked env command: \n{}\nYou may want to run it yourself.".format(env))
            logger.warning('env command is blocked because conda is not avaialbe or in `--freeze` mode: %s', env)


    if type(requirements) is list:
        requirements_pip = " ".join(requirements)
    elif type(requirements) is str:
        requirements_pip = "&& " + requirements
    else:
        raise Exception('wrong requirements type.')

    requirements_cmd = "pip install "+" ".join(default_requirements_py2 if is_py2 else default_requirements_py3) + ' ' + requirements_pip
    if opt.freeze:
        print("WARNING: blocked pip command: \n{}\nYou may want to run it yourself.".format(requirements_cmd))
        logger.warning('pip command is blocked due to `--freeze` mode: %s', requirements_cmd)
        requirements_cmd = None

    if not opt.freeze and CONDA_AVAILABLE:
        # if env_name is not None:
        requirements_cmd = conda_activate + " "+ env_name + " && " + requirements_cmd
        # if env_name is not None:
        cmd = conda_activate + " " + env_name + " && " + cmd

    secretKey = str(uuid.uuid4())
<<<<<<< HEAD
    plugins[pid] = {'secret': secretKey, 'id': pid, 'name': config['name'], 'type': config['type'], 'client_session_id': client_session_id}
    if client_session_id in plugin_csids:
        plugin_csids[client_session_id].append(plugins[pid])
    else:
        plugin_csids[client_session_id] = [plugins[pid]]
=======
    plugin_info = {'secret': secretKey, 'id': pid, 'flags': flags, 'session_id': session_id, 'name': config['name'], 'type': config['type'], 'client_id': client_id, 'signature': plugin_signature}
    addPlugin(plugin_info)
>>>>>>> e7999d5d

    @sio.on('from_plugin_'+secretKey, namespace=NAME_SPACE)
    async def message_from_plugin(sid, kwargs):
        # print('forwarding message_'+secretKey, kwargs)
        if kwargs['type'] in ['initialized', 'importSuccess', 'importFailure', 'executeSuccess', 'executeFailure']:
            await sio.emit('message_from_plugin_'+secretKey,  kwargs)
            logger.debug('message from %s', pid)
            if kwargs['type'] == 'initialized':
                addPlugin(plugin_info, sid)
        else:
            await sio.emit('message_from_plugin_'+secretKey, {'type': 'message', 'data': kwargs})

    @sio.on('message_to_plugin_'+secretKey, namespace=NAME_SPACE)
    async def message_to_plugin(sid, kwargs):
        # print('forwarding message_to_plugin_'+secretKey, kwargs)
        if kwargs['type'] == 'message':
            await sio.emit('to_plugin_'+secretKey, kwargs['data'])
        logger.debug('message to plugin %s', secretKey)

    try:
        abort = threading.Event()
        taskThread = threading.Thread(target=launch_plugin, args=[pid, envs, requirements_cmd,
                                      '{} "{}" --id="{}" --host={} --port={} --secret="{}" --namespace={}'.format(cmd, template_script, pid, opt.host, opt.port, secretKey, NAME_SPACE), work_dir, abort, pid, plugin_env])
        taskThread.daemon = True
        taskThread.start()
        # execute('python pythonWorkerTemplate.py', './', abort, pid)
        return {'success': True, 'initialized': False, 'secret': secretKey, 'work_dir': os.path.abspath(work_dir)}
    except Exception as e:
        logger.error(e)
        return {'success': False}

async def force_kill_timeout(t, obj):
    pid = obj['pid']
    for i in range(int(t*10)):
        if obj['force_kill']:
            await asyncio.sleep(0.1)
        else:
            return
    try:
        logger.warning('Timeout, force quitting %s', pid)
        killPlugin(pid)
    except Exception as e:
        logger.error(e)
    finally:
        return

@sio.on('kill_plugin', namespace=NAME_SPACE)
async def on_kill_plugin(sid, kwargs):
    pid = kwargs['id']
    timeout_kill = None
    if pid in plugins:
        print('Killing plugin ', pid)
        obj = {'force_kill': True, 'pid': pid}
        def exited(result):
            obj['force_kill'] = False
            logger.info('Plugin %s exited normally.', pid)
            # kill the plugin now
            killPlugin(pid)
        await sio.emit('to_plugin_'+plugins[pid]['secret'], {'type': 'disconnect'}, callback=exited)
        await force_kill_timeout(FORCE_QUIT_TIMEOUT, obj)
    return {'success': True}

@sio.on('register_client', namespace=NAME_SPACE)
async def on_register_client(sid, kwargs):
    global attempt_count
<<<<<<< HEAD
    # use a random session id
    csid = kwargs.get('session_id', None) or kwargs['id']
    client_id = kwargs['id']
    print(clients)
    if client_id in clients:
        confirmation = True
        message = 'You already have one ImJoy instance connected to ImJoy, would you like to continue?'
        if csid not in clients[client_id]:
            clients[client_id].append(csid)
    else:
        message = None
        confirmation = False
        clients[client_id] = [csid]
    # reject if the client is already registered
    # if csid in client_sessions:
    #     return {'plugins': [], 'no_retry': True, 'reason': 'Only one ImJoy instance is allowed to connect, please switch to the other ImJoy instance.', 'success': False}

=======
    client_id = kwargs.get('id', str(uuid.uuid4()))
    workspace = kwargs.get('workspace', 'default')
    session_id = kwargs.get('session_id', str(uuid.uuid4()))
>>>>>>> e7999d5d
    token = kwargs.get('token', None)
    if token != opt.token:
        logger.debug('token mismatch: %s != %s', token, opt.token)
        print('======== Connection Token: '+opt.token + ' ========')
        try:
            webbrowser.open('http://'+opt.host+':'+opt.port+'/about?token='+opt.token, new=0, autoraise=True)
        except Exception as e:
            print('Failed to open the browser.')
        attempt_count += 1
        if attempt_count>= MAX_ATTEMPTS:
            logger.info("Client exited because max attemps exceeded: %s", attempt_count)
            sys.exit(100)
<<<<<<< HEAD
        return {'plugins': [], 'reason': 'Token does not match',  'success': False}
    else:
        attempt_count = 0
        if csid in client_sessions:

            client_sessions[csid].append(sid)
        else:

            client_sessions[csid] = [sid]
        client_sessions_sids[sid] = csid
        logger.info("register client: %s", kwargs)
        return {'success': True, 'message': message, 'confirmation': confirmation,  'plugins': [ {"id": p['id'], "name": p['name'], "type": p['type']} for p in plugin_csids[csid] ] if csid in plugin_csids else []}
=======
        return {'success': False}
    else:
        attempt_count = 0
        if addClientSession(session_id, client_id, sid):
            confirmation = True
            message = "Another ImJoy session is connected to this Plugin Engine, allow a new session to connect?"
        else:
            confirmation = False
            message = None

        logger.info("register client: %s", kwargs)
        return {'success': True, 'confirmation': confirmation, 'message': message}
>>>>>>> e7999d5d

def scandir(path, type=None, recursive=False):
    file_list = []
    for f in os.scandir(path):
        if f.name.startswith('.'):
            continue
        if type is None or type == 'file':
            if os.path.isdir(f.path):
                if recursive:
                    file_list.append({'name': f.name, 'type': 'dir', 'children': scandir(f.path, type, recursive)})
                else:
                    file_list.append({'name': f.name, 'type': 'dir'})
            else:
                file_list.append({'name': f.name, 'type': 'file'})
        elif type == 'directory':
            if os.path.isdir(f.path):
                file_list.append({'name': f.name})
    return file_list

@sio.on('list_dir', namespace=NAME_SPACE)
async def on_list_dir(sid, kwargs):
<<<<<<< HEAD
    if sid not in client_sessions_sids:
=======
    if sid not in registered_sessions:
>>>>>>> e7999d5d
        logger.debug('client %s is not registered.', sid)
        return {'success': False, 'error': 'client has not been registered.'}
    path = kwargs.get('path', '~')
    type = kwargs.get('type', None)
    recursive = kwargs.get('recursive', False)
    files_list = {'success': True}
    path = os.path.normpath(os.path.expanduser(path))
    files_list['path'] = path
    files_list['name'] = os.path.basename(os.path.abspath(path))
    files_list['type'] = 'dir'

    files_list['children'] = scandir(files_list['path'], type, recursive)
    return files_list

generatedUrls = {}
generatedUrlFiles = {}
@streamer
async def file_sender(writer, file_path=None):
    """
    This function will read large file chunk by chunk and send it through HTTP
    without reading them into memory
    """
    with open(file_path, 'rb') as f:
        chunk = f.read(2 ** 16)
        while chunk:
            await writer.write(chunk)
            chunk = f.read(2 ** 16)

async def download_file(request):
    # origin = request.headers.get(hdrs.ORIGIN)
    # if origin is None:
    #     # Terminate CORS according to CORS 6.2.1.
    #     raise web.HTTPForbidden(
    #         text="CORS preflight request failed: "
    #              "origin header is not specified in the request")
    urlid = request.match_info['urlid']  # Could be a HUGE file
    if urlid not in generatedUrls:
        raise web.HTTPForbidden(
            text="Invalid URL")
    fileInfo = generatedUrls[urlid]
    name = request.rel_url.query.get('name', None)
    if fileInfo.get('password', False):
        password = request.rel_url.query.get('password', None)
        if password != fileInfo['password']:
            raise web.HTTPForbidden(text="Incorrect password for accessing this file.")
    headers = fileInfo.get('headers', None)
    default_headers = {'Access-Control-Allow-Origin': '*',
                       'Access-Control-Allow-Headers': 'origin',
                       'Access-Control-Allow-Methods': 'GET'
                      }
    if fileInfo['type'] == 'dir':
        dirname = os.path.dirname(name)
        # list the folder
        if dirname == '' or dirname is None:
            if name != fileInfo['name']:
                raise web.HTTPForbidden(text="File name does not match server record!")
            folder_path = fileInfo['path']
            if not os.path.exists(folder_path):
                return web.Response(
                    body='Folder <{folder_path}> does not exist'.format(folder_path=folder_path),
                    status=404
                )
            else:
                file_list = scandir(folder_path, 'file', False)
                headers = headers or {'Content-Disposition': 'inline; filename="{filename}"'.format(filename=name)}
                headers.update(default_headers)
                return web.json_response(file_list, headers=headers)
        # list the subfolder or get a file in the folder
        else:
            file_path = os.path.join(fileInfo['path'], os.sep.join(name.split('/')[1:]))
            if not os.path.exists(file_path):
                return web.Response(
                    body='File <{file_path}> does not exist'.format(file_path=file_path),
                    status=404
                )
            if os.path.isdir(file_path):
                _, folder_name = os.path.split(file_path)
                file_list = scandir(file_path, 'file', False)
                headers = headers or {'Content-Disposition': 'inline; filename="{filename}"'.format(filename=folder_name)}
                headers.update(default_headers)
                return web.json_response(file_list, headers=headers)
            else:
                _, file_name = os.path.split(file_path)
                mime_type = MimeTypes().guess_type(file_name)[0] or 'application/octet-stream'
                headers = headers or {'Content-Disposition': 'inline; filename="{filename}"'.format(filename=file_name), 'Content-Type': mime_type}
                headers.update(default_headers)
                return web.Response(
                    body=file_sender(file_path=file_path),
                    headers= headers
                )
    elif fileInfo['type'] == 'file':
        file_path = fileInfo['path']
        if name != fileInfo['name']:
            raise web.HTTPForbidden(text="File name does not match server record!")
        file_name = fileInfo['name']
        if not os.path.exists(file_path):
            return web.Response(
                body='File <{file_name}> does not exist'.format(file_name=file_path),
                status=404
            )
        mime_type = MimeTypes().guess_type(file_name)[0] or 'application/octet-stream'
        headers = headers or {'Content-Disposition': 'inline; filename="{filename}"'.format(filename=file_name), 'Content-Type': mime_type}
        headers.update(default_headers)
        return web.Response(
            body=file_sender(file_path=file_path),
            headers=headers
        )
    else:
        raise web.HTTPForbidden(text='Unsupported file type: '+ fileInfo['type'])

app.router.add_get('/file/{urlid}', download_file)

@sio.on('get_file_url', namespace=NAME_SPACE)
async def on_get_file_url(sid, kwargs):
    logger.info("generating file url: %s", kwargs)
<<<<<<< HEAD
    if sid not in client_sessions_sids:
=======
    if sid not in registered_sessions:
>>>>>>> e7999d5d
        logger.debug('client %s is not registered.', sid)
        return {'success': False, 'error': 'client has not been registered'}

    path = os.path.abspath(os.path.expanduser(kwargs['path']))
    if not os.path.exists(path):
        return {'success': False, 'error': 'file does not exist.'}
    fileInfo = {'path': path}
    if os.path.isdir(path):
        fileInfo['type'] = 'dir'
    else:
        fileInfo['type'] = 'file'
    if kwargs.get('headers', None):
        fileInfo['headers'] = kwargs['headers']
    _, name = os.path.split(path)
    fileInfo['name'] = name

    if path in generatedUrlFiles:
        return {'success': True, 'url': generatedUrlFiles[path]}
    else:
        urlid = str(uuid.uuid4())
        generatedUrls[urlid] = fileInfo
        generatedUrlFiles[path] = 'http://{}:{}/file/{}?name={}'.format(opt.host, opt.port, urlid, name)
        if kwargs.get('password', None):
            fileInfo['password'] = kwargs['password']
            generatedUrlFiles[path] += ('&password=' + fileInfo['password'])
        return {'success': True, 'url': generatedUrlFiles[path]}


@sio.on('get_file_path', namespace=NAME_SPACE)
async def on_get_file_path(sid, kwargs):
    logger.info("generating file url: %s", kwargs)
<<<<<<< HEAD
    if sid not in client_sessions_sids:
=======
    if sid not in registered_sessions:
>>>>>>> e7999d5d
        logger.debug('client %s is not registered.', sid)
        return {'success': False, 'error': 'client has not been registered'}

    url = kwargs['url']
    urlid = urlparse(url).path.replace('/file/', '')
    if urlid in generatedUrls:
        fileInfo = generatedUrls[urlid]
        return {'success': True, 'path': fileInfo['path']}
    else:
        return {'success': False, 'error': 'url not found.' }

@sio.on('message', namespace=NAME_SPACE)
async def on_message(sid, kwargs):
    logger.info("message recieved: %s", kwargs)

@sio.on('disconnect', namespace=NAME_SPACE)
async def disconnect(sid):
<<<<<<< HEAD
    tasks = []
    if sid in client_sessions_sids:
        csid = client_sessions_sids[sid]
        del client_sessions_sids[sid]
        if csid in client_sessions and sid in client_sessions[csid]:
            client_sessions[csid].remove(sid)
        if csid in client_sessions or len(client_sessions[csid])==0:
            if csid in plugin_csids:
                for plugin in plugin_csids[csid]:
                    tasks.append(on_kill_plugin(sid, plugin))
                del plugin_csids[csid]
        if len(client_sessions[csid]) == 0:
            del client_sessions[csid]

        del_dict = None
        for k in clients:
            c = clients[k]
            if csid in c:
                c.remove(csid)
                if len(c) == 0:
                    del_dict = k
                break
        if del_dict:
            del clients[del_dict]

    # plugin is terminating
    if sid in plugin_sids:
        pid = plugin_sids[sid]['id']
        if pid in plugins:
            del plugins[pid]
        del plugin_sids[sid]
        for csid in plugin_csids.keys():
            exist = False
            for p in plugin_csids[csid]:
                if p['id'] == pid:
                    exist = p
            if exist:
                plugin_csids[csid].remove(exist)
                tasks.append(on_kill_plugin(sid, exist))
    asyncio.gather(*tasks)
=======
    tasks = disconnectClientSession(sid)
    tasks += disconnectPlugin(sid)
    await asyncio.gather(*tasks)
>>>>>>> e7999d5d
    logger.info('disconnect %s', sid)

def launch_plugin(pid, envs, requirements_cmd, args, work_dir, abort, name, plugin_env):
    if abort.is_set():
        logger.info('plugin aborting...')
        return False
    try:
        if envs is not None and len(envs)>0:
            for env in envs:
                print('Running env command: ' + env)
                logger.info('running env command: %s', env)
                if env not in cmd_history:
                    process = subprocess.Popen(env.split(), shell=False, env=plugin_env, cwd=work_dir)
                    setPluginPID(pid, process.pid)
                    process.wait()
                    cmd_history.append(env)
                else:
                    logger.debug('skip command: %s', env)

                if abort.is_set():
                    logger.info('plugin aborting...')
                    return False

        logger.info('Running requirements command: %s', requirements_cmd)
        print('Running requirements command: ' + requirements_cmd)
        if requirements_cmd is not None and requirements_cmd not in cmd_history:
            process = subprocess.Popen(requirements_cmd, shell=True, env=plugin_env, cwd=work_dir)
            setPluginPID(pid, process.pid)
            ret = process.wait()
            if ret != 0:
                git_cmd = ''
                if shutil.which('git') is None:
                    git_cmd += " git"
                if shutil.which('pip') is None:
                    git_cmd += " pip"
                if git_cmd != '':
                    logger.info('pip command failed, trying to install git and pip...')
                    # try to install git and pip
                    git_cmd = "conda install -y" + git_cmd
                    process = subprocess.Popen(git_cmd.split(), shell=False, env=plugin_env, cwd=work_dir)
                    setPluginPID(pid, process.pid)
                    ret = process.wait()
                    if ret != 0:
                        raise Exception('Failed to install git/pip and dependencies with exit code: '+str(ret))
                    else:
                        process = subprocess.Popen(requirements_cmd, shell=True, env=plugin_env, cwd=work_dir)
                        setPluginPID(pid, process.pid)
                        ret = process.wait()
                        if ret != 0:
                            raise Exception('Failed to install dependencies with exit code: '+str(ret))
                else:
                    raise Exception('Failed to install dependencies with exit code: '+str(ret))
            cmd_history.append(requirements_cmd)
        else:
            logger.debug('skip command: %s', requirements_cmd)
    except Exception as e:
        # await sio.emit('message_from_plugin_'+pid,  {"type": "executeFailure", "error": "failed to install requirements."})
        logger.error('failed to execute plugin: %s', str(e))

    if abort.is_set():
        logger.info('plugin aborting...')
        return False
    # env = os.environ.copy()
    if type(args) is str:
        args = args.split()
    if not args:
        args = []
    # Convert them all to strings
    args = [str(x) for x in args if str(x) != '']
    logger.info('%s task started.', name)
    unrecognized_output = []
    # env['PYTHONPATH'] = os.pathsep.join(
    #     ['.', work_dir, env.get('PYTHONPATH', '')] + sys.path)

    args = ' '.join(args)
    logger.info('Task subprocess args: %s', args)

    # set system/version dependent "start_new_session" analogs
    # https://docs.python.org/2/library/subprocess.html#converting-argument-sequence
    kwargs = {}
    if sys.platform != "win32":
        kwargs.update(preexec_fn=os.setsid)

    process = subprocess.Popen(args, bufsize=0, stdout=subprocess.PIPE, stderr=subprocess.STDOUT,
              shell=True, env=plugin_env, cwd=work_dir, **kwargs)
    setPluginPID(pid, process.pid)
    # Poll process for new output until finished
    stdfn = sys.stdout.fileno()
    while True:
        out = process.stdout.read(1)
        if out == '' and process.poll() != None:
            break
        os.write(stdfn, out)
        sys.stdout.flush()
        if abort.is_set():
            break

    try:
        logger.info('Plugin aborting...')
        p = psutil.Process(process.pid)
        for proc in p.children(recursive=True):
            proc.kill()
        p.kill()
        logger.info('plugin process is killed.')
        output = process.communicate()[0]
        exitCode = process.returncode
    except Exception as e:
        exitCode = 100
    finally:
        if (exitCode == 0):
            return True
        else:
            logger.info('Error occured during terminating a process.\ncommand: %s\n exit code: %s\n', str(args), str(exitCode))
            return False

async def on_startup(app):
    try:
        import pkg_resources  # part of setuptools
        version = pkg_resources.require("imjoy")[0].version
        print('ImJoy Python Plugin Engine (version {})'.format(version))
    except:
        print('ImJoy Plugin Engine is ready.')
        pass
    if opt.serve:
        print('You can access your local ImJoy web app through http://'+opt.host+':'+opt.port+' , imjoy!')
    else:
        print('Please go to https://imjoy.io/#/app with your web browser (Chrome or FireFox)')
    print("Connection Token: " + opt.token)
    sys.stdout.flush()
    # try:
    #     webbrowser.get(using='chrome').open('http://'+opt.host+':'+opt.port+'/#/app?token='+opt.token, new=0, autoraise=True)
    # except Exception as e:
    #     try:
    #         webbrowser.open('http://'+opt.host+':'+opt.port+'/about?token='+opt.token, new=0, autoraise=True)
    #     except Exception as e:
    #         print('Failed to open the browser.')

    # try:
    #     webbrowser.get(using='chrome').open('http://'+opt.host+':'+opt.port+'/about?token='+opt.token, new=0, autoraise=True)
    # except Exception as e:
    #     try:
    #         webbrowser.open('http://'+opt.host+':'+opt.port+'/about?token='+opt.token, new=0, autoraise=True)
    #     except Exception as e:
    #         print('Failed to open the browser.')

# print('======>> Connection Token: '+opt.token + ' <<======')
async def on_shutdown(app):
    print('Shutting down...')
    logger.info('Shutting down the plugin engine...')
    stopped = threading.Event()
    def loop(): # executed in another thread
        for i in range(10):
            print("Exiting: " + str(10 - i), flush=True)
            time.sleep(1)
            if stopped.is_set():
                break
        print("Force shutting down now!", flush=True)
        logger.debug('Plugin engine is killed.')
        cp = psutil.Process(os.getpid())
        for proc in cp.children(recursive=True):
            proc.kill()
        cp.kill()
        # os._exit(1)
    t = threading.Thread(target=loop)
    t.daemon = True # stop if the program exits
    t.start()

    print('Shutting down the plugins...', flush=True)
    await killAllPlugins()
    stopped.set()
    logger.info('Plugin engine exited.')
    try:
        os.remove(pid_file)
    except Exception as e:
        logger.info('Failed to remove the pid file.')

app.on_startup.append(on_startup)
app.on_shutdown.append(on_shutdown)
try:
    web.run_app(app, host=opt.host, port=opt.port)
except OSError as e:
    if e.errno in {48}:
        print("ERROR: Failed to open port {}, please try to terminate the process which is using that port, or restart your computer.".format(opt.port))<|MERGE_RESOLUTION|>--- conflicted
+++ resolved
@@ -156,16 +156,7 @@
 app.router.add_get('/', index)
 app.router.add_get('/about', about)
 
-<<<<<<< HEAD
-plugins = {}
-plugin_csids = {}
-plugin_sids = {}
-client_sessions = {}
-client_sessions_sids = {}
-clients = {}
-=======
-
->>>>>>> e7999d5d
+
 attempt_count = 0
 
 cmd_history = []
@@ -187,8 +178,6 @@
     conda_activate = "activate"
 else:
     conda_activate = "conda activate"
-
-
 
 
 plugins = {}
@@ -296,13 +285,8 @@
 
 @sio.on('init_plugin', namespace=NAME_SPACE)
 async def on_init_plugin(sid, kwargs):
-<<<<<<< HEAD
-    if sid in client_sessions_sids:
-        client_session_id = client_sessions_sids[sid]
-=======
     if sid in registered_sessions:
         client_id, session_id = registered_sessions[sid]
->>>>>>> e7999d5d
     else:
         logger.debug('client %s is not registered.', sid)
         return {'success': False}
@@ -323,16 +307,6 @@
 
     logger.info("initialize the plugin. name=%s, id=%s, cmd=%s, workspace=%s", pname, id, cmd, workspace)
 
-<<<<<<< HEAD
-    if pid in plugins:
-        if client_session_id in plugin_csids:
-            plugin_csids[client_session_id].append(plugins[pid])
-        else:
-            plugin_csids[client_session_id] = [plugins[pid]]
-        logger.debug('plugin already initialized: %s', pid)
-        await sio.emit('message_from_plugin_'+pid, {"type": "initialized", "dedicatedThread": True})
-        return {'success': True, 'secret': plugins[pid]['secret']}
-=======
     plugin_signature = "{}/{}/{}".format(workspace, pname, tag)
 
     if 'single-instance' in flags:
@@ -341,7 +315,6 @@
             logger.debug('plugin already initialized: %s', pid)
             # await sio.emit('message_from_plugin_'+secret, {"type": "initialized", "dedicatedThread": True})
             return {'success': True, 'initialized': True, 'secret': secret, 'work_dir': os.path.abspath(work_dir)}
->>>>>>> e7999d5d
 
     env_name = ''
     is_py2 = False
@@ -394,16 +367,8 @@
         cmd = conda_activate + " " + env_name + " && " + cmd
 
     secretKey = str(uuid.uuid4())
-<<<<<<< HEAD
-    plugins[pid] = {'secret': secretKey, 'id': pid, 'name': config['name'], 'type': config['type'], 'client_session_id': client_session_id}
-    if client_session_id in plugin_csids:
-        plugin_csids[client_session_id].append(plugins[pid])
-    else:
-        plugin_csids[client_session_id] = [plugins[pid]]
-=======
     plugin_info = {'secret': secretKey, 'id': pid, 'flags': flags, 'session_id': session_id, 'name': config['name'], 'type': config['type'], 'client_id': client_id, 'signature': plugin_signature}
     addPlugin(plugin_info)
->>>>>>> e7999d5d
 
     @sio.on('from_plugin_'+secretKey, namespace=NAME_SPACE)
     async def message_from_plugin(sid, kwargs):
@@ -469,29 +434,9 @@
 @sio.on('register_client', namespace=NAME_SPACE)
 async def on_register_client(sid, kwargs):
     global attempt_count
-<<<<<<< HEAD
-    # use a random session id
-    csid = kwargs.get('session_id', None) or kwargs['id']
-    client_id = kwargs['id']
-    print(clients)
-    if client_id in clients:
-        confirmation = True
-        message = 'You already have one ImJoy instance connected to ImJoy, would you like to continue?'
-        if csid not in clients[client_id]:
-            clients[client_id].append(csid)
-    else:
-        message = None
-        confirmation = False
-        clients[client_id] = [csid]
-    # reject if the client is already registered
-    # if csid in client_sessions:
-    #     return {'plugins': [], 'no_retry': True, 'reason': 'Only one ImJoy instance is allowed to connect, please switch to the other ImJoy instance.', 'success': False}
-
-=======
     client_id = kwargs.get('id', str(uuid.uuid4()))
     workspace = kwargs.get('workspace', 'default')
     session_id = kwargs.get('session_id', str(uuid.uuid4()))
->>>>>>> e7999d5d
     token = kwargs.get('token', None)
     if token != opt.token:
         logger.debug('token mismatch: %s != %s', token, opt.token)
@@ -504,20 +449,6 @@
         if attempt_count>= MAX_ATTEMPTS:
             logger.info("Client exited because max attemps exceeded: %s", attempt_count)
             sys.exit(100)
-<<<<<<< HEAD
-        return {'plugins': [], 'reason': 'Token does not match',  'success': False}
-    else:
-        attempt_count = 0
-        if csid in client_sessions:
-
-            client_sessions[csid].append(sid)
-        else:
-
-            client_sessions[csid] = [sid]
-        client_sessions_sids[sid] = csid
-        logger.info("register client: %s", kwargs)
-        return {'success': True, 'message': message, 'confirmation': confirmation,  'plugins': [ {"id": p['id'], "name": p['name'], "type": p['type']} for p in plugin_csids[csid] ] if csid in plugin_csids else []}
-=======
         return {'success': False}
     else:
         attempt_count = 0
@@ -530,7 +461,6 @@
 
         logger.info("register client: %s", kwargs)
         return {'success': True, 'confirmation': confirmation, 'message': message}
->>>>>>> e7999d5d
 
 def scandir(path, type=None, recursive=False):
     file_list = []
@@ -552,11 +482,7 @@
 
 @sio.on('list_dir', namespace=NAME_SPACE)
 async def on_list_dir(sid, kwargs):
-<<<<<<< HEAD
-    if sid not in client_sessions_sids:
-=======
     if sid not in registered_sessions:
->>>>>>> e7999d5d
         logger.debug('client %s is not registered.', sid)
         return {'success': False, 'error': 'client has not been registered.'}
     path = kwargs.get('path', '~')
@@ -672,11 +598,7 @@
 @sio.on('get_file_url', namespace=NAME_SPACE)
 async def on_get_file_url(sid, kwargs):
     logger.info("generating file url: %s", kwargs)
-<<<<<<< HEAD
-    if sid not in client_sessions_sids:
-=======
     if sid not in registered_sessions:
->>>>>>> e7999d5d
         logger.debug('client %s is not registered.', sid)
         return {'success': False, 'error': 'client has not been registered'}
 
@@ -708,11 +630,7 @@
 @sio.on('get_file_path', namespace=NAME_SPACE)
 async def on_get_file_path(sid, kwargs):
     logger.info("generating file url: %s", kwargs)
-<<<<<<< HEAD
-    if sid not in client_sessions_sids:
-=======
     if sid not in registered_sessions:
->>>>>>> e7999d5d
         logger.debug('client %s is not registered.', sid)
         return {'success': False, 'error': 'client has not been registered'}
 
@@ -730,52 +648,9 @@
 
 @sio.on('disconnect', namespace=NAME_SPACE)
 async def disconnect(sid):
-<<<<<<< HEAD
-    tasks = []
-    if sid in client_sessions_sids:
-        csid = client_sessions_sids[sid]
-        del client_sessions_sids[sid]
-        if csid in client_sessions and sid in client_sessions[csid]:
-            client_sessions[csid].remove(sid)
-        if csid in client_sessions or len(client_sessions[csid])==0:
-            if csid in plugin_csids:
-                for plugin in plugin_csids[csid]:
-                    tasks.append(on_kill_plugin(sid, plugin))
-                del plugin_csids[csid]
-        if len(client_sessions[csid]) == 0:
-            del client_sessions[csid]
-
-        del_dict = None
-        for k in clients:
-            c = clients[k]
-            if csid in c:
-                c.remove(csid)
-                if len(c) == 0:
-                    del_dict = k
-                break
-        if del_dict:
-            del clients[del_dict]
-
-    # plugin is terminating
-    if sid in plugin_sids:
-        pid = plugin_sids[sid]['id']
-        if pid in plugins:
-            del plugins[pid]
-        del plugin_sids[sid]
-        for csid in plugin_csids.keys():
-            exist = False
-            for p in plugin_csids[csid]:
-                if p['id'] == pid:
-                    exist = p
-            if exist:
-                plugin_csids[csid].remove(exist)
-                tasks.append(on_kill_plugin(sid, exist))
-    asyncio.gather(*tasks)
-=======
     tasks = disconnectClientSession(sid)
     tasks += disconnectPlugin(sid)
     await asyncio.gather(*tasks)
->>>>>>> e7999d5d
     logger.info('disconnect %s', sid)
 
 def launch_plugin(pid, envs, requirements_cmd, args, work_dir, abort, name, plugin_env):
@@ -955,7 +830,7 @@
 app.on_startup.append(on_startup)
 app.on_shutdown.append(on_shutdown)
 try:
-    web.run_app(app, host=opt.host, port=opt.port)
+    web.run_app(app, host=opt.host, port=int(opt.port))
 except OSError as e:
     if e.errno in {48}:
         print("ERROR: Failed to open port {}, please try to terminate the process which is using that port, or restart your computer.".format(opt.port))