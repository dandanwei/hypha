"""Test Artifact services."""

import pytest
import requests
import os
from hypha_rpc import connect_to_server
from io import BytesIO
from zipfile import ZipFile
import httpx
import yaml
import json
import zipfile

from . import SERVER_URL, SERVER_URL_SQLITE, find_item
from hypha.core.auth import valid_token

# All test coroutines will be treated as marked.
pytestmark = pytest.mark.asyncio


async def test_sqlite_create_and_search_artifacts(
    minio_server, fastapi_server_sqlite, test_user_token
):
    """Test creating a collection, adding datasets with files, and performing a search on manifest fields."""

    # Set up connection and artifact manager
    api = await connect_to_server(
        {
            "name": "sqlite test client",
            "server_url": SERVER_URL_SQLITE,
            "token": test_user_token,
        }
    )
    artifact_manager = await api.get_service("public/artifact-manager")

    # Create a collection for the SQLite test
    collection_manifest = {
        "name": "SQLite Test Collection",
        "description": "A collection for testing SQLite backend",
    }
    collection = await artifact_manager.create(
        type="collection",
        manifest=collection_manifest,
        config={"permissions": {"*": "r", "@": "rw+"}},
    )

    # Add multiple datasets to the collection
    dataset_manifests = [
        {"name": "Dataset 1", "description": "First dataset for SQLite testing"},
        {"name": "Dataset 2", "description": "Second dataset for SQLite testing"},
        {"name": "Dataset 3", "description": "Third dataset for SQLite testing"},
    ]
    datasets = []
    for dataset_manifest in dataset_manifests:
        dataset = await artifact_manager.create(
            type="dataset",
            parent_id=collection.id,
            manifest=dataset_manifest,
            version="stage",
        )
        datasets.append(dataset)

    # create an application artifact
    application = await artifact_manager.create(
        type="application",
        parent_id=collection.id,
        manifest={
            "name": "Application 1",
            "description": "First application for SQLite testing",
        },
        version="stage",
    )

    # Test read operation on the datasets
    for dataset in datasets:
        dataset_data = await artifact_manager.read(
            artifact_id=dataset.id, version="stage"
        )
        assert dataset_data["manifest"]["name"] in [
            dataset_manifest["name"] for dataset_manifest in dataset_manifests
        ]

    application_data = await artifact_manager.read(
        artifact_id=application.id, version="stage"
    )
    assert application_data["manifest"]["name"] == "Application 1"

    # Add files to each dataset
    file_contents = [
        "Contents of file 1 for Dataset 1",
        "Contents of file 2 for Dataset 2",
        "Contents of file 3 for Dataset 3",
    ]
    for idx, dataset in enumerate(datasets):
        put_url = await artifact_manager.put_file(
            artifact_id=dataset.id, file_path=f"file_{idx+1}.txt"
        )
        response = requests.put(put_url, data=file_contents[idx])
        assert response.ok

    search_results = await artifact_manager.list(
        parent_id=collection.id,
        filters={"version": "stage", "manifest": {"description": "*dataset*"}},
    )

    assert len(search_results) == len(datasets)

    results = await artifact_manager.list(
        parent_id=collection.id,
        filters={"version": "stage", "manifest": {"description": "*dataset*"}},
        pagination=True,
    )
    assert results["total"] == len(datasets)
    assert len(results["items"]) == len(datasets)

    # list application only
    search_results = await artifact_manager.list(
        parent_id=collection.id, filters={"version": "stage", "type": "application"}
    )
    assert len(search_results) == 1

    # Commit the datasets
    for dataset in datasets:
        await artifact_manager.commit(artifact_id=dataset.id)

    await artifact_manager.commit(artifact_id=application.id)

    # Search for artifacts based on manifest fields
    search_results = await artifact_manager.list(
        parent_id=collection.id,
        keywords=["SQLite"],
        filters={"manifest": {"description": "*dataset*"}},
        mode="AND",
    )

    # Validate the search results contain the added datasets
    assert len(search_results) == len(datasets)
    assert set([result["manifest"]["name"] for result in search_results]) == set(
        [dataset_manifest["name"] for dataset_manifest in dataset_manifests]
    )

    # Search for application
    search_results = await artifact_manager.list(
        parent_id=collection.id,
        keywords=["SQLite"],
        filters={"type": "application"},
        mode="AND",
    )
    assert len(search_results) == 1

    # Clean up by deleting datasets and the collection
    for dataset in datasets:
        await artifact_manager.delete(artifact_id=dataset.id)
    await artifact_manager.delete(artifact_id=collection.id)


async def test_serve_artifact_endpoint(minio_server, fastapi_server, test_user_token):
    """Test the artifact serving endpoint."""
    api = await connect_to_server(
        {"name": "test-client", "server_url": SERVER_URL, "token": test_user_token}
    )
    artifact_manager = await api.get_service("public/artifact-manager")

    # Create a public collection and retrieve the UUID
    collection_manifest = {
        "name": "Public Dataset Gallery",
        "description": "A public collection for organizing datasets",
    }
    collection_info = await artifact_manager.create(
        type="collection",
        alias="public-dataset-gallery",
        manifest=collection_manifest,
        config={"permissions": {"*": "r", "@": "rw+"}},
    )

    # list artifact in current workspace
    artifacts = await artifact_manager.list()
    assert collection_info.id in [artifact["id"] for artifact in artifacts]
    # Create an artifact inside the public collection
    dataset_manifest = {
        "name": "Public Example Dataset",
        "description": "A public dataset with example data",
    }
    dataset = await artifact_manager.create(
        type="dataset",
        parent_id=collection_info.id,
        manifest=dataset_manifest,
        version="stage",
    )

    # Commit the artifact
    await artifact_manager.commit(artifact_id=dataset.id)

    # Ensure the public artifact is available via HTTP
    response = requests.get(
        f"{SERVER_URL}/{api.config.workspace}/artifacts/{dataset.alias}"
    )
    assert response.status_code == 200
    assert "Public Example Dataset" in response.json()["manifest"]["name"]

    # Now create a non-public collection
    private_collection_manifest = {
        "name": "Private Dataset Gallery",
        "description": "A private collection for organizing datasets",
    }
    private_collection = await artifact_manager.create(
        type="collection",
        manifest=private_collection_manifest,
    )

    # Create an artifact inside the private collection
    private_dataset_manifest = {
        "name": "Private Example Dataset",
        "description": "A private dataset with example data",
        "custom_key": 192,
    }
    private_dataset = await artifact_manager.create(
        type="dataset",
        parent_id=private_collection.id,
        manifest=private_dataset_manifest,
        version="stage",
    )

    # Commit the private artifact
    await artifact_manager.commit(artifact_id=private_dataset.id)

    token = await api.generate_token()
    # Ensure the private artifact is available via HTTP (requires authentication or special permissions)
    response = requests.get(
        f"{SERVER_URL}/{api.config.workspace}/artifacts/{private_dataset.alias}",
        headers={"Authorization": f"Bearer {token}"},
    )
    assert response.status_code == 200
    assert "Private Example Dataset" in response.json()["manifest"]["name"]
    assert response.json()["manifest"]["custom_key"] == 192

    # If no authentication is provided, the server should return a 403 Forbidden status code
    response = requests.get(
        f"{SERVER_URL}/{api.config.workspace}/artifacts/{private_dataset.alias}"
    )
    assert response.status_code == 403


async def test_http_file_and_directory_endpoint(
    minio_server, fastapi_server, test_user_token
):
    """Test the HTTP file serving and directory listing endpoint, including nested files."""

    # Connect and get the artifact manager service
    api = await connect_to_server(
        {"name": "test-client", "server_url": SERVER_URL, "token": test_user_token}
    )
    artifact_manager = await api.get_service("public/artifact-manager")

    # Create a collection and retrieve the UUID
    collection_manifest = {
        "name": "test-collection",
        "description": "A test collection",
    }
    collection = await artifact_manager.create(
        type="collection",
        manifest=collection_manifest,
        config={"permissions": {"*": "r", "@": "rw+"}},
    )

    # Create a dataset within the collection
    dataset_manifest = {
        "name": "test-dataset",
        "description": "A test dataset",
    }
    dataset = await artifact_manager.create(
        type="dataset",
        parent_id=collection.id,
        manifest=dataset_manifest,
        version="stage",
    )

    # Add a file to the dataset artifact
    file_contents = "file contents of example.txt"
    put_url = await artifact_manager.put_file(
        artifact_id=dataset.id,
        file_path="example.txt",
        download_weight=1,
    )
    async with httpx.AsyncClient(timeout=20) as client:
        response = await client.put(put_url, data=file_contents)
        assert response.status_code == 200

    # Add another file to the dataset artifact in a nested directory
    file_contents2 = "file contents of nested/example2.txt"
    nested_file_path = "nested/example2.txt"
    put_url = await artifact_manager.put_file(
        artifact_id=dataset.id,
        file_path=nested_file_path,
        download_weight=1,
    )
    async with httpx.AsyncClient(timeout=20) as client:
        response = await client.put(put_url, data=file_contents2)
        assert response.status_code == 200

    # Commit the dataset artifact
    await artifact_manager.commit(artifact_id=dataset.id)

    files = await artifact_manager.list_files(artifact_id=dataset.id)
    assert len(files) == 2

    # Retrieve the file via HTTP
    async with httpx.AsyncClient(timeout=20) as client:
        response = await client.get(
            f"{SERVER_URL}/{api.config.workspace}/artifacts/{dataset.alias}/files/example.txt",
            follow_redirects=True,
        )
        assert response.status_code == 200
        assert response.text == file_contents

    # Check download count increment
    artifact = await artifact_manager.read(
        artifact_id=dataset.id,
    )
    assert artifact["download_count"] == 1

    # Try to get it using HTTP proxy
    async with httpx.AsyncClient(timeout=20) as client:
        response = await client.get(
            f"{SERVER_URL}/{api.config.workspace}/artifacts/{dataset.alias}/files/example.txt?use_proxy=1"
        )
        assert response.status_code == 200
        assert response.text == file_contents

    # Check download count increment
    artifact = await artifact_manager.read(
        artifact_id=dataset.id,
    )
    assert artifact["download_count"] == 2

    # Attempt to list directory contents
    async with httpx.AsyncClient(timeout=200) as client:
        response = await client.get(
            f"{SERVER_URL}/{api.config.workspace}/artifacts/{dataset.alias}/files/"
        )
        assert response.status_code == 200
        assert "example.txt" in [file["name"] for file in response.json()]

    # Get the zip file with specific files
    async with httpx.AsyncClient(timeout=200) as client:
        response = await client.get(
            f"{SERVER_URL}/{api.config.workspace}/artifacts/{dataset.alias}/create-zip-file?file=example.txt&file={nested_file_path}"
        )
        assert response.status_code == 200
        # Write the zip file in a io.BytesIO object, then check if the file contents are correct
        zip_file = ZipFile(BytesIO(response.content))
        assert sorted(zip_file.namelist()) == sorted(
            ["example.txt", "nested/example2.txt"]
        )
        assert zip_file.read("example.txt").decode() == "file contents of example.txt"
        assert zip_file.read("nested/example2.txt").decode() == file_contents2

    # Check download count
    artifact = await artifact_manager.read(
        artifact_id=dataset.id,
    )
    assert artifact["download_count"] == 4

    # Get the zip file with all files
    async with httpx.AsyncClient(timeout=200) as client:
        response = await client.get(
            f"{SERVER_URL}/{api.config.workspace}/artifacts/{dataset.alias}/create-zip-file"
        )
        assert response.status_code == 200, response.text
        zip_file = ZipFile(BytesIO(response.content))
        assert sorted(zip_file.namelist()) == sorted(
            ["example.txt", "nested/example2.txt"]
        )
        assert zip_file.read("example.txt").decode() == "file contents of example.txt"
        assert zip_file.read("nested/example2.txt").decode() == file_contents2

    # check download count
    artifact = await artifact_manager.read(
        artifact_id=dataset.id,
    )
    assert artifact["download_count"] == 6


async def test_get_zip_file_content_endpoint(
    minio_server, fastapi_server, test_user_token
):
    """Test retrieving specific content and listing directories from a ZIP file stored in S3."""

    # Connect and get the artifact manager service
    api = await connect_to_server(
        {"name": "test-client", "server_url": SERVER_URL, "token": test_user_token}
    )
    artifact_manager = await api.get_service("public/artifact-manager")

    # Create a collection and retrieve the UUID
    collection_manifest = {
        "name": "test-collection",
        "description": "A test collection",
    }
    collection = await artifact_manager.create(
        type="collection",
        manifest=collection_manifest,
        config={"permissions": {"*": "r", "@": "rw+"}},
    )

    # Create a dataset within the collection
    dataset_manifest = {
        "name": "test-dataset",
        "description": "A test dataset",
    }
    dataset = await artifact_manager.create(
        type="dataset",
        parent_id=collection.id,
        manifest=dataset_manifest,
        version="stage",
    )

    # Create a ZIP file in memory
    zip_buffer = BytesIO()
    with ZipFile(zip_buffer, "w") as zip_file:
        zip_file.writestr("example.txt", "file contents of example.txt")
        zip_file.writestr("nested/example2.txt", "file contents of nested/example2.txt")
        zip_file.writestr(
            "nested/subdir/example3.txt", "file contents of nested/subdir/example3.txt"
        )
    zip_buffer.seek(0)

    # Upload the ZIP file to the artifact
    zip_file_path = "test-files"
    put_url = await artifact_manager.put_file(
        artifact_id=dataset.id,
        file_path=f"{zip_file_path}.zip",
        download_weight=1,
    )
    async with httpx.AsyncClient(timeout=30) as client:
        response = await client.put(put_url, data=zip_buffer.read())
        assert response.status_code == 200

    # Commit the dataset artifact
    await artifact_manager.commit(artifact_id=dataset.id)

    # Test listing the root directory of the ZIP
    async with httpx.AsyncClient(timeout=30) as client:
        response = await client.get(
            f"{SERVER_URL}/{api.config.workspace}/artifacts/{dataset.alias}/zip-files/{zip_file_path}.zip"
        )
        assert response.status_code == 200
        items = response.json()
        assert find_item(items, "name", "example.txt") is not None
        assert find_item(items, "name", "nested") is not None

    # Test listing the "nested/" directory
    async with httpx.AsyncClient(timeout=30) as client:
        response = await client.get(
            f"{SERVER_URL}/{api.config.workspace}/artifacts/{dataset.alias}/zip-files/{zip_file_path}.zip?path=nested/"
        )
        assert response.status_code == 200
        items = response.json()
        assert find_item(items, "name", "example2.txt") is not None
        assert find_item(items, "name", "subdir") is not None

    async with httpx.AsyncClient(timeout=30) as client:
        response = await client.get(
            f"{SERVER_URL}/{api.config.workspace}/artifacts/{dataset.alias}/zip-files/{zip_file_path}.zip/~/nested/"
        )
        assert response.status_code == 200
        items = response.json()
        assert find_item(items, "name", "example2.txt") is not None
        assert find_item(items, "name", "subdir") is not None

    # Test listing the "nested/subdir/" directory
    async with httpx.AsyncClient(timeout=30) as client:
        response = await client.get(
            f"{SERVER_URL}/{api.config.workspace}/artifacts/{dataset.alias}/zip-files/{zip_file_path}.zip?path=nested/subdir/"
        )
        assert response.status_code == 200
        items = response.json()
        assert find_item(items, "name", "example3.txt") is not None

    # Test retrieving `example.txt` from the ZIP file
    async with httpx.AsyncClient(timeout=30) as client:
        response = await client.get(
            f"{SERVER_URL}/{api.config.workspace}/artifacts/{dataset.alias}/zip-files/{zip_file_path}.zip?path=example.txt"
        )
        assert response.status_code == 200
        assert response.text == "file contents of example.txt"

    # Test retrieving `nested/example2.txt` from the ZIP file
    async with httpx.AsyncClient(timeout=30) as client:
        response = await client.get(
            f"{SERVER_URL}/{api.config.workspace}/artifacts/{dataset.alias}/zip-files/{zip_file_path}.zip?path=nested/example2.txt"
        )
        assert response.status_code == 200
        assert response.text == "file contents of nested/example2.txt"

    # Test retrieving a non-existent file
    async with httpx.AsyncClient(timeout=30) as client:
        response = await client.get(
            f"{SERVER_URL}/{api.config.workspace}/artifacts/{dataset.alias}/zip-files/{zip_file_path}.zip?path=nonexistent.txt"
        )
        assert response.status_code == 404
        assert response.json()["detail"] == "File not found inside ZIP: nonexistent.txt"

    # Test listing a non-existent directory
    async with httpx.AsyncClient(timeout=30) as client:
        response = await client.get(
            f"{SERVER_URL}/{api.config.workspace}/artifacts/{dataset.alias}/zip-files/{zip_file_path}.zip?path=nonexistent/"
        )
        assert response.status_code == 200
        assert (
            response.json() == []
        )  # An empty list indicates an empty or non-existent directory.


async def test_artifact_permissions(
    minio_server, fastapi_server, test_user_token, test_user_token_2
):
    """Test artifact permissions."""
    api = await connect_to_server(
        {
            "name": "test-client",
            "server_url": SERVER_URL,
            "token": test_user_token,
            "token": test_user_token_2,
        }
    )
    artifact_manager = await api.get_service("public/artifact-manager")

    # Create a public collection and get its UUID
    collection_manifest = {
        "name": "Public Dataset Gallery",
        "description": "A public collection for organizing datasets",
    }
    collection = await artifact_manager.create(
        type="collection",
        manifest=collection_manifest,
        config={"permissions": {"*": "r", "@": "rw+"}},
    )

    # Verify that anonymous access to the collection works
    api_anonymous = await connect_to_server(
        {"name": "test-client", "server_url": SERVER_URL}
    )
    artifact_manager_anonymous = await api_anonymous.get_service(
        "public/artifact-manager"
    )

    collection = await artifact_manager_anonymous.read(artifact_id=collection.id)
    assert collection["manifest"]["name"] == "Public Dataset Gallery"

    # Attempt to create an artifact inside the collection as an anonymous user
    dataset_manifest = {
        "name": "Public Example Dataset",
        "description": "A public dataset with example data",
    }
    with pytest.raises(
        Exception, match=r".*User does not have permission to perform the operation.*"
    ):
        await artifact_manager_anonymous.create(
            type="dataset",
            parent_id=collection.id,
            manifest=dataset_manifest,
        )

    # Verify that anonymous user cannot reset stats on the public collection
    with pytest.raises(
        Exception,
        match=r".*PermissionError: User does not have permission to perform the operation.*",
    ):
        await artifact_manager_anonymous.reset_stats(artifact_id=collection.id)

    # Authenticated user 2 can create a child artifact within the collection
    api_2 = await connect_to_server(
        {
            "name": "test-client",
            "server_url": SERVER_URL,
            "token": test_user_token,
            "token": test_user_token_2,
        }
    )
    artifact_manager_2 = await api_2.get_service("public/artifact-manager")

    # Create a dataset as a child of the public collection
    dataset = await artifact_manager_2.create(
        parent_id=collection.id,
        manifest=dataset_manifest,
    )
    assert dataset["parent_id"] == f"{api.config.workspace}/{collection.alias}"

    await artifact_manager_anonymous.read(artifact_id=dataset.id)

    # User 2 cannot reset stats on the newly created dataset
    with pytest.raises(
        Exception,
        match=r".*PermissionError: User does not have permission to perform the operation.*",
    ):
        await artifact_manager_anonymous.reset_stats(artifact_id=dataset.id)


async def test_versioning_artifacts(
    minio_server, fastapi_server_sqlite, test_user_token
):
    """Test versioning features for artifacts."""

    # Set up connection and artifact manager
    api = await connect_to_server(
        {
            "name": "sqlite test client",
            "server_url": SERVER_URL_SQLITE,
            "token": test_user_token,
        }
    )
    artifact_manager = await api.get_service("public/artifact-manager")

    # Create an artifact with an initial version
    initial_manifest = {
        "name": "Versioned Artifact",
        "description": "Artifact to test versioning",
    }
    artifact = await artifact_manager.create(
        type="dataset",
        manifest=initial_manifest,
        version="v0",
        config={"permissions": {"*": "rw+"}},  # Add permissions for all operations
    )

    # Verify the initial version
    artifact_data = await artifact_manager.read(artifact_id=artifact.id, version="v0")
    assert artifact_data["versions"] is not None
    assert len(artifact_data["versions"]) == 1
    assert artifact_data["versions"][-1]["version"] == "v0"

    # Test creating with both version and stage=True
    staged_manifest = {
        "name": "Staged Artifact",
        "description": "Testing version and stage parameters",
    }
    staged_artifact = await artifact_manager.create(
        type="dataset",
        manifest=staged_manifest,
        version="my_version",  # This should be ignored since stage=True
        stage=True,
        config={"permissions": {"*": "rw+"}},
    )

    # Verify it's in staging mode with no versions
    assert staged_artifact["versions"] == []
    assert staged_artifact["staging"] is not None

    # Commit the staged artifact
    committed = await artifact_manager.commit(artifact_id=staged_artifact.id)
    assert committed["versions"] is not None
    assert len(committed["versions"]) == 1
    assert (
        committed["versions"][0]["version"] == "v0"
    )  # Should get v0 regardless of my_version

    # Create another artifact with no explicit version
    another_manifest = {
        "name": "Another Artifact",
        "description": "Testing default version creation",
    }
    another_artifact = await artifact_manager.create(
        type="dataset",
        manifest=another_manifest,
        config={"permissions": {"*": "rw+"}},  # Add permissions for all operations
    )
    # Verify it has an initial version
    assert another_artifact["versions"] is not None
    assert len(another_artifact["versions"]) == 1
    assert another_artifact["versions"][0]["version"] == "v0"

    # Test edit with both version and stage=True
    edited = await artifact_manager.edit(
        artifact_id=another_artifact.id,
        manifest={
            "name": "Updated Name",
            "description": "Testing version and stage parameters",
        },
        version="new",  # Use valid version "new" when staging
        stage=True,
    )
    assert edited["staging"] is not None
    assert len(edited["versions"]) == 1  # Should still have only initial version

    # Commit the staged edit
    committed = await artifact_manager.commit(
        artifact_id=another_artifact.id,
        version="custom_v1",  # Override version during commit
    )
    assert committed["versions"] is not None
    assert len(committed["versions"]) == 2  # Should have created a new version
    assert (
        committed["versions"][-1]["version"] == "custom_v1"
    )  # Should use custom version name

    # Clean up
    await artifact_manager.delete(artifact_id=artifact.id)
    await artifact_manager.delete(artifact_id=staged_artifact.id)
    await artifact_manager.delete(artifact_id=another_artifact.id)


async def test_commit_version_handling(
    minio_server, fastapi_server_sqlite, test_user_token
):
    """Test that commit always creates a version even when not explicitly specified."""
    api = await connect_to_server(
        {
            "name": "sqlite test client",
            "server_url": SERVER_URL_SQLITE,
            "token": test_user_token,
        }
    )
    artifact_manager = await api.get_service("public/artifact-manager")

    # Create an artifact with both version and stage=True
    manifest = {
        "name": "Test Artifact",
        "description": "Testing version creation on commit",
    }
    artifact = await artifact_manager.create(
        type="dataset",
        manifest=manifest,
        version="my_version",  # This should be ignored since stage=True
        stage=True,
    )

    # Verify no versions in staging
    assert artifact["versions"] == []
    assert artifact["staging"] is not None

    # Commit without specifying version - should create v0
    committed = await artifact_manager.commit(artifact_id=artifact.id)

    # Verify a version was created
    assert committed["versions"] is not None
    assert len(committed["versions"]) == 1
    assert (
        committed["versions"][0]["version"] == "v0"
    )  # Should get v0 regardless of my_version
    assert committed["staging"] is None

    # Create another staged version with both version and stage=True
    await artifact_manager.edit(
        artifact_id=artifact.id,
        manifest=manifest,
        version="new",  # Use valid version "new" when staging
        stage=True,
    )

    # Add a file to the staged version
    file_content = "Test content"
    put_url = await artifact_manager.put_file(
        artifact_id=artifact.id,
        file_path="test.txt",
    )
    response = requests.put(put_url, data=file_content)
    assert response.ok

    # Commit with explicit version - version parameter should be used
    # since we have intent to create a new version
    committed = await artifact_manager.commit(
        artifact_id=artifact.id,
        version="v5",  # This should be used since we have new version intent
        comment="Second version",
    )

    # Verify new version was added
    assert len(committed["versions"]) == 2
    assert committed["versions"][-1]["version"] == "v5"  # Should get v5 as specified
    assert committed["versions"][-1]["comment"] == "Second version"

    # Create another staged version with both version and stage=True
    await artifact_manager.edit(
        artifact_id=artifact.id,
        manifest=manifest,
        version="new",  # Use valid version "new" when staging
        stage=True,
    )

    # Add another file
    file_content = "More test content"
    put_url = await artifact_manager.put_file(
        artifact_id=artifact.id,
        file_path="test2.txt",
    )
    response = requests.put(put_url, data=file_content)
    assert response.ok

    # Commit again without version - should create v2 (sequential from 2 existing versions)
    committed = await artifact_manager.commit(
        artifact_id=artifact.id, comment="Third version"
    )

    # Verify another version was added
    assert len(committed["versions"]) == 3
    assert (
        committed["versions"][-1]["version"] == "v2"
    )  # Should get v2 as sequential version (len(versions)=2)
    assert committed["versions"][-1]["comment"] == "Third version"

    # Clean up
    await artifact_manager.delete(artifact_id=artifact.id)


async def test_artifact_alias_pattern(minio_server, fastapi_server, test_user_token):
    """Test artifact alias pattern functionality."""
    api = await connect_to_server(
        {"name": "test-client", "server_url": SERVER_URL, "token": test_user_token}
    )
    artifact_manager = await api.get_service("public/artifact-manager")

    # Create a collection with an alias pattern configuration
    collection_manifest = {
        "name": "Alias Pattern Collection",
        "description": "A collection to test alias pattern functionality",
    }
    collection_config = {
        "id_parts": {
            "animals": ["dog", "cat", "bird"],
            "colors": ["red", "blue", "green"],
        }
    }
    collection = await artifact_manager.create(
        type="collection",
        manifest=collection_manifest,
        config=collection_config,
    )

    # Create an artifact with alias pattern under the collection
    dataset_manifest = {"name": "My test data"}
    alias_pattern = "{colors}-{animals}"
    dataset = await artifact_manager.create(
        type="dataset",
        parent_id=collection.id,
        manifest=dataset_manifest,
        alias=alias_pattern,
        version="stage",
    )

    # Fetch metadata to confirm the generated alias
    dataset_metadata = await artifact_manager.read(
        artifact_id=dataset.id, version="stage"
    )
    generated_alias = dataset_metadata["alias"].split("/")[-1]

    # Extract and validate parts of the generated alias
    color, animal = generated_alias.split("-")
    assert color in ["red", "blue", "green"]
    assert animal in ["dog", "cat", "bird"]

    # read the artifact using the generated alias
    dataset = await artifact_manager.read(dataset_metadata["alias"], version="stage")
    # Verify the alias pattern is correctly applied
    assert dataset["manifest"]["name"] == "My test data"


async def test_publish_artifact(minio_server, fastapi_server, test_user_token):
    """Test publishing an artifact."""
    api = await connect_to_server(
        {"name": "test-client", "server_url": SERVER_URL, "token": test_user_token}
    )
    artifact_manager = await api.get_service("public/artifact-manager")

    # Create a collection for testing publishing
    collection_manifest = {
        "name": "Publish Test Collection",
        "description": "A collection to test publishing",
    }

    # Define secrets, including the Zenodo sandbox access token
    secrets = {"SANDBOX_ZENODO_ACCESS_TOKEN": os.environ.get("SANDBOX_ZENODO_TOKEN")}
    assert secrets[
        "SANDBOX_ZENODO_ACCESS_TOKEN"
    ], "Please set SANDBOX_ZENODO_TOKEN environment variable"

    # Create the collection artifact with the necessary secrets
    collection = await artifact_manager.create(
        type="collection", manifest=collection_manifest, secrets=secrets
    )

    # Create an artifact within the collection with a publish target to sandbox Zenodo
    dataset_manifest = {
        "name": "Test Dataset",
        "description": "A test dataset to publish",
    }

    dataset = await artifact_manager.create(
        type="dataset",
        alias="{zenodo_conceptrecid}",
        parent_id=collection.id,
        manifest=dataset_manifest,
        config={"publish_to": "sandbox_zenodo"},
        version="stage",
    )

    assert (
        dataset.alias != "{zenodo_conceptrecid}"
        and str(int(dataset.alias)) == dataset.alias
    )

    # Add a file to the artifact
    put_url = await artifact_manager.put_file(
        artifact_id=dataset.id,
        file_path="example.txt",
    )
    source = "file contents of example.txt"
    response = requests.put(put_url, data=source)
    assert response.ok, response.text

    # Commit the artifact after adding the file
    await artifact_manager.commit(artifact_id=dataset.id)

    # Publish the artifact to Zenodo Sandbox
    await artifact_manager.publish(artifact_id=dataset.id, to="sandbox_zenodo")

    # Retrieve and validate the updated metadata, confirming it includes publication info
    dataset_metadata = await artifact_manager.read(artifact_id=dataset.id)
    assert (
        "zenodo" in dataset_metadata["config"]
    ), "Zenodo publication information missing in config"


async def test_artifact_filtering(
    minio_server, fastapi_server, test_user_token, test_user_token_2
):
    """Test artifact filtering with various fields, including type, created_by, view_count, and stage."""
    api = await connect_to_server(
        {"name": "test-client", "server_url": SERVER_URL, "token": test_user_token}
    )
    artifact_manager = await api.get_service("public/artifact-manager")
    user_id1 = api.config.user["id"]

    # Create a collection for testing filters
    collection_manifest = {
        "name": "Filter Test Collection",
        "description": "A collection to test filter functionality",
    }
    collection = await artifact_manager.create(
        type="collection",
        manifest=collection_manifest,
        config={
            "permissions": {"*": "rw+"},
        },
    )

    # Create artifacts with varied attributes inside the collection (created by user_id1)
    created_artifacts = []
    for i in range(5):
        artifact_manifest = {
            "name": f"Artifact {i}",
            "description": f"Description for artifact {i}",
        }
        artifact = await artifact_manager.create(
            type="dataset" if i % 2 == 0 else "application",
            parent_id=collection.id,
            manifest=artifact_manifest,
            version="stage" if (i % 2 == 0) else None,
        )
        await artifact_manager.read(
            artifact_id=artifact.id, version="stage" if (i % 2 == 0) else None
        )
        created_artifacts.append(artifact)

    # Create a second client (user_id2) to create additional artifacts
    api2 = await connect_to_server(
        {"name": "test-client-2", "server_url": SERVER_URL, "token": test_user_token_2}
    )
    artifact_manager2 = await api2.get_service("public/artifact-manager")

    for i in range(5, 10):
        artifact_manifest = {
            "name": f"Artifact {i}",
            "description": f"Description for artifact {i}",
        }
        artifact = await artifact_manager2.create(
            type="dataset" if i % 2 == 0 else "application",
            parent_id=collection.id,
            manifest=artifact_manifest,
            version="stage" if (i % 2 == 0) else None,
        )
        if i % 2 == 0:
            await artifact_manager2.commit(artifact_id=artifact.id)
        created_artifacts.append(artifact)

    # Filter by `type`: Only datasets should be returned, only committed
    results = await artifact_manager.list(
        parent_id=collection.id, filters={"type": "dataset"}, mode="AND"
    )
    assert len(results) == 2
    for result in results:
        assert result["type"] == "dataset"

    # Filter by `created_by`: Only artifacts created by user_id1 should be returned
    results = await artifact_manager.list(
        parent_id=collection.id,
        filters={"created_by": user_id1},
        mode="AND",
    )
    assert len(results) == 2
    for result in results:
        assert result["created_by"] == user_id1

    # Filter by `view_count`: Return artifacts that have been viewed at least once
    results = await artifact_manager.list(
        parent_id=collection.id,
        filters={"view_count": [1, None]},  # Filter for any view count >= 1
        mode="AND",
    )
    assert len(results) == 2

    # Backwards compatibility with version filter
    # Filter by `stage`: Only staged artifacts should be returned
    results = await artifact_manager.list(
        parent_id=collection.id, filters={"version": "stage"}, mode="AND"
    )
    assert len(results) == 3

    # Clean up by deleting the artifacts and the collection
    for i in range(10):
        artifact = created_artifacts[i]
        await artifact_manager.delete(artifact_id=artifact.id)
    await artifact_manager.delete(artifact_id=collection.id)


async def test_http_artifact_endpoint(minio_server, fastapi_server, test_user_token):
    """Test the HTTP artifact serving endpoint for retrieving files and listing directories."""

    # Set up connection and artifact manager
    api = await connect_to_server(
        {
            "name": "test deploy client",
            "server_url": SERVER_URL,
            "token": test_user_token,
        }
    )
    artifact_manager = await api.get_service("public/artifact-manager")

    # Create a collection
    collection_manifest = {
        "name": "Test Collection",
        "description": "A test collection for HTTP endpoint",
    }
    collection = await artifact_manager.create(
        type="collection",
        manifest=collection_manifest,
        config={"permissions": {"*": "r", "@": "rw+"}},
    )

    # Create a string in yaml with infinite float
    yaml_str = """
    name: Test Dataset
    description: A test dataset for HTTP endpoint
    inf_float: [-.inf, .inf]
    """
    dataset_manifest = yaml.safe_load(yaml_str)
    dataset = await artifact_manager.create(
        type="dataset",
        parent_id=collection.id,
        manifest=dataset_manifest,
        version="stage",
        config={"permissions": {"*": "r", "@": "rw+"}},
    )

    # Add a file to the artifact
    file_content = "File contents of example.txt"
    put_url = await artifact_manager.put_file(
        artifact_id=dataset.id, file_path="example.txt", download_weight=1
    )
    response = requests.put(put_url, data=file_content)
    assert response.ok

    # Commit the artifact
    await artifact_manager.commit(artifact_id=dataset.id)

    # Retrieve the dataset manifest via HTTP
    response = requests.get(
        f"{SERVER_URL}/{api.config.workspace}/artifacts/{dataset.alias}"
    )
    assert response.status_code == 200
    assert "Test Dataset" in response.json()["manifest"]["name"]

    # List the files in the dataset directory via HTTP
    response = requests.get(
        f"{SERVER_URL}/{api.config.workspace}/artifacts/{dataset.alias}/files/"
    )
    assert response.status_code == 200
    assert "example.txt" in [file["name"] for file in response.json()]

    # Retrieve the file content via HTTP
    response = requests.get(
        f"{SERVER_URL}/{api.config.workspace}/artifacts/{dataset.alias}/files/example.txt"
    )
    assert response.status_code == 200
    assert response.text == file_content

    # Verify that download count has incremented
    artifact_data = await artifact_manager.read(
        artifact_id=dataset.id,
    )
    assert artifact_data["download_count"] == 1

    # Retrieve the collection's children to verify the dataset presence
    # This will also trigger caching of the collection's children
    response = requests.get(
        f"{SERVER_URL}/{api.config.workspace}/artifacts/{collection.alias}/children"
    )
    assert response.status_code == 200
    item = find_item(response.json(), "id", dataset.id)
    manifest = item["manifest"]
    assert "Test Dataset" == manifest["name"]

    # Now let's add a new dataset to the collection
    dataset_manifest = {
        "name": "Test Dataset 2",
        "description": "A test dataset for HTTP endpoint",
    }
    dataset2 = await artifact_manager.create(
        type="dataset",
        parent_id=collection.id,
        manifest=dataset_manifest,
        config={"permissions": {"*": "r", "@": "rw+"}},
    )
    # now get the children again
    # due to caching, the new dataset should not be in the response
    response = requests.get(
        f"{SERVER_URL}/{api.config.workspace}/artifacts/{collection.alias}/children"
    )
    assert response.status_code == 200
    item = find_item(response.json(), "id", dataset2.id)
    assert item is None

    # But we can force a refresh of the cache with 'no_cache' query parameter
    response = requests.get(
        f"{SERVER_URL}/{api.config.workspace}/artifacts/{collection.alias}/children?no_cache=1"
    )
    assert response.status_code == 200
    item = find_item(response.json(), "id", dataset2.id)
    manifest = item["manifest"]
    assert "Test Dataset 2" == manifest["name"]


async def test_edit_existing_artifact(minio_server, fastapi_server, test_user_token):
    """Test editing an existing artifact."""

    # Set up connection and artifact manager
    api = await connect_to_server(
        {
            "name": "test deploy client",
            "server_url": SERVER_URL,
            "token": test_user_token,
        }
    )
    artifact_manager = await api.get_service("public/artifact-manager")

    # Create a collection for testing
    collection_manifest = {
        "name": "Edit Test Collection",
        "description": "A collection for testing artifact edits",
    }
    collection = await artifact_manager.create(
        type="collection",
        manifest=collection_manifest,
        config={"permissions": {"*": "r", "@": "rw+"}},
    )

    # Verify collection has initial version
    assert collection["versions"] is not None
    assert len(collection["versions"]) == 1
    assert collection["versions"][0]["version"] == "v0"

    # Create an artifact (dataset) within the collection
    dataset_manifest = {
        "name": "Edit Test Dataset",
        "description": "A dataset to test editing",
    }
    dataset = await artifact_manager.create(
        type="dataset",
        parent_id=collection.id,
        manifest=dataset_manifest,
        version="stage",
    )

    # Verify no versions in staging mode
    assert dataset["versions"] == []
    assert dataset["staging"] is not None

    collection = await artifact_manager.read(artifact_id=collection.id)
    assert collection["config"]["child_count"] == 1

    # Commit the artifact
    dataset = await artifact_manager.commit(artifact_id=dataset.id)
    # Verify version was created
    assert dataset["versions"] is not None
    assert len(dataset["versions"]) == 1
    assert dataset["staging"] is None

    # Verify the artifact is listed under the collection
    items = await artifact_manager.list(parent_id=collection.id)
    item = find_item(items, "id", dataset.id)
    assert item["manifest"]["name"] == "Edit Test Dataset"

    # Edit the artifact's manifest
    edited_manifest = {
        "name": "Edit Test Dataset",
        "description": "Updated description of the test dataset",
        "custom_key": 19222,
    }

    # Edit the artifact using the new manifest
    await artifact_manager.edit(
        type="dataset",
        artifact_id=dataset.id,
        manifest=edited_manifest,
        stage=True,  # Use stage=True to put artifact in staging mode
        version="new",  # Explicitly indicate intent to create new version on commit
    )

    # Verify the manifest updates are staged (not committed yet)
    staged_artifact = await artifact_manager.read(
        artifact_id=dataset.id, version="stage"
    )
    staged_manifest = staged_artifact["manifest"]
    assert staged_manifest["description"] == "Updated description of the test dataset"
    assert staged_manifest["custom_key"] == 19222

    # Add a file to the artifact
    file_content = "File contents of example.txt"
    put_url = await artifact_manager.put_file(
        artifact_id=dataset.id, file_path="example.txt"
    )
    response = requests.put(put_url, data=file_content)
    assert response.ok

    # Commit the artifact after editing
    dataset = await artifact_manager.commit(artifact_id=dataset.id)
    assert dataset["versions"] is not None
    assert len(dataset["versions"]) == 2  # Should have created a new version

    # Verify the committed manifest reflects the edited data
    committed_artifact = await artifact_manager.read(artifact_id=dataset.id)
    committed_manifest = committed_artifact["manifest"]
    assert (
        committed_manifest["description"] == "Updated description of the test dataset"
    )
    assert committed_manifest["custom_key"] == 19222
    versions = committed_artifact["versions"]

    # Retrieve and verify the uploaded file
    get_url = await artifact_manager.get_file(
        artifact_id=dataset.id,
        file_path="example.txt",
        version="v1",
    )
    response = requests.get(get_url)
    assert response.status_code == 200
    assert response.text == file_content

    # Edit it directly
    await artifact_manager.edit(
        type="dataset",
        artifact_id=dataset.id,
        manifest={"name": "Edit Test Dataset"},
        version="new",  # auto will create a new version
    )

    # Verify the manifest updates are committed
    committed_artifact = await artifact_manager.read(artifact_id=dataset.id)
    committed_manifest = committed_artifact["manifest"]
    assert committed_manifest["name"] == "Edit Test Dataset"
    assert len(versions) + 1 == len(committed_artifact["versions"])

    # Check list of artifacts
    items = await artifact_manager.list(parent_id=collection.id)
    item = find_item(items, "id", committed_artifact.id)

    # Clean up
    await artifact_manager.delete(artifact_id=dataset.id)
    await artifact_manager.delete(artifact_id=collection.id)


async def test_artifact_schema_validation(
    minio_server, fastapi_server, test_user_token
):
    """Test schema validation when committing artifacts to a collection."""

    # Set up connection and artifact manager
    api = await connect_to_server(
        {
            "name": "test deploy client",
            "server_url": SERVER_URL,
            "token": test_user_token,
        }
    )
    artifact_manager = await api.get_service("public/artifact-manager")

    # Define the schema for the collection
    collection_schema = {
        "type": "object",
        "properties": {
            "name": {"type": "string"},
            "description": {"type": "string"},
            "record_type": {
                "type": "string",
                "enum": ["dataset", "model", "application"],
            },
        },
        "required": ["name", "description", "record_type"],
    }

    # Create a collection with the schema
    collection_manifest = {
        "name": "Schema Test Collection",
        "description": "A collection with schema validation",
    }
    collection = await artifact_manager.create(
        type="collection",
        manifest=collection_manifest,
        config={
            "collection_schema": collection_schema,
            "permissions": {"*": "r", "@": "rw+"},
        },
    )

    # Create a valid dataset artifact that conforms to the schema
    valid_dataset_manifest = {
        "record_type": "dataset",
        "name": "Valid Dataset",
        "description": "A dataset that conforms to the schema",
    }
    valid_dataset = await artifact_manager.create(
        parent_id=collection.id, manifest=valid_dataset_manifest, version="stage"
    )

    # Add a file to the valid dataset artifact
    file_content = "Contents of valid_file.txt"
    put_url = await artifact_manager.put_file(
        artifact_id=valid_dataset.id, file_path="valid_file.txt"
    )
    response = requests.put(put_url, data=file_content)
    assert response.ok

    # Commit the valid dataset artifact (should succeed as it conforms to the schema)
    artifact = await artifact_manager.commit(artifact_id=valid_dataset.id)
    assert artifact.file_count == 1

    # Confirm the dataset is listed in the collection
    items = await artifact_manager.list(parent_id=collection.id)
    item = find_item(items, "id", valid_dataset.id)
    assert item["manifest"]["name"] == "Valid Dataset"

    # Attempt to create an invalid dataset artifact (missing required 'description' field)
    invalid_dataset_manifest = {
        "name": "Invalid Dataset",
        "record_type": "dataset",
    }
    invalid_dataset = await artifact_manager.create(
        parent_id=collection.id, manifest=invalid_dataset_manifest, version="stage"
    )

    # Commit should raise a validation error due to schema violation
    with pytest.raises(
        Exception, match=r".*ValidationError: 'description' is a required property.*"
    ):
        await artifact_manager.commit(artifact_id=invalid_dataset.id)

    # Clean up by deleting the valid dataset and the collection
    await artifact_manager.delete(artifact_id=valid_dataset.id)
    await artifact_manager.delete(artifact_id=collection.id)


async def test_artifact_manager_with_collection(
    minio_server, fastapi_server, test_user_token
):
    """Test artifact management within collections."""

    # Connect to the server and set up the artifact manager
    api = await connect_to_server(
        {
            "name": "test deploy client",
            "server_url": SERVER_URL,
            "token": test_user_token,
        }
    )
    artifact_manager = await api.get_service("public/artifact-manager")

    # Create a collection
    collection_manifest = {
        "name": "test-collection",
        "description": "A test collection",
    }
    collection = await artifact_manager.create(
        type="collection",
        manifest=collection_manifest,
        config={
            "permissions": {"*": "r", "@": "rw+"},
        },
    )

    # Retrieve the collection via HTTP to confirm creation
    response = requests.get(
        f"{SERVER_URL}/{api.config.workspace}/artifacts/{collection.alias}"
    )
    assert response.status_code == 200
    assert "test-collection" in response.json()["manifest"]["name"]

    # Create a dataset artifact within the collection
    dataset_manifest = {
        "name": "test-dataset",
        "description": "A test dataset within the collection",
    }
    dataset = await artifact_manager.create(
        type="dataset",
        alias="test-dataset",
        parent_id=collection.id,
        manifest=dataset_manifest,
        version="stage",
    )

    # Add a file to the dataset artifact
    file_content = "file contents of test.txt"
    put_url = await artifact_manager.put_file(
        artifact_id=dataset.id, file_path="test.txt"
    )
    response = requests.put(put_url, data=file_content)
    assert response.ok

    # Confirm the dataset's inclusion in the collection
    collection_items = await artifact_manager.list(
        parent_id=collection.id, filters={"version": "stage"}
    )
    item = find_item(collection_items, "id", dataset.id)
    assert item["manifest"]["name"] == "test-dataset"

    # Commit the dataset artifact to finalize it
    await artifact_manager.commit(artifact_id=dataset.id)

    # Verify the dataset is listed in the collection after commit
    collection_items = await artifact_manager.list(parent_id=collection.id)
    item = find_item(collection_items, "id", dataset.id)
    dataset_item = item["manifest"]
    assert dataset_item["description"] == "A test dataset within the collection"
    assert item["view_count"] == 0

    # Increase the view count by reading the dataset
    dataset_summary = await artifact_manager.read(artifact_id=dataset.id)
    assert dataset_summary["view_count"] == 1

    # Verify that view count is reflected in the collection list
    collection_items = await artifact_manager.list(parent_id=collection.id)
    dataset_item = next(item for item in collection_items if item["id"] == dataset.id)
    assert dataset_item["view_count"] == 1

    # Retrieve the file in the dataset via HTTP to verify contents
    get_url = await artifact_manager.get_file(
        artifact_id=dataset.id, file_path="test.txt"
    )
    response = requests.get(get_url)
    assert response.ok
    assert response.text == file_content

    # Test overwriting the existing dataset artifact within the collection
    updated_dataset_manifest = {
        "name": "test-dataset",
        "description": "Overwritten description for dataset",
    }
    await artifact_manager.edit(
        type="dataset",
        artifact_id="test-dataset",
        manifest=updated_dataset_manifest,
    )

    # Confirm that the description update is reflected
    updated_manifest = await artifact_manager.read(
        artifact_id=f"{api.config.workspace}/test-dataset"
    )
    updated_manifest = updated_manifest["manifest"]
    assert updated_manifest["description"] == "Overwritten description for dataset"

    # Remove the dataset artifact from the collection
    await artifact_manager.delete(artifact_id=dataset.id)

    # Confirm deletion by checking the collection's children
    collection_items = await artifact_manager.list(parent_id=collection.id)
    item = find_item(collection_items, "id", dataset.id)
    assert item is None

    # Clean up by deleting the collection
    await artifact_manager.delete(artifact_id=collection.id)


async def test_artifact_edge_cases_with_collection(
    minio_server, fastapi_server, test_user_token
):
    """Test edge cases with artifact collections."""

    # Connect to the server and set up the artifact manager
    api = await connect_to_server(
        {
            "name": "test deploy client",
            "server_url": SERVER_URL,
            "token": test_user_token,
        }
    )
    artifact_manager = await api.get_service("public/artifact-manager")

    # Attempt to create a collection with orphan=False, which should fail
    collection_manifest = {
        "name": "edge-case-collection",
        "description": "A test collection for edge cases",
    }

    with pytest.raises(
        Exception,
        match=r".*Artifact with ID 'ws-user-user-1/non-existent-parent' does not exist.*",
    ):
        await artifact_manager.create(
            type="collection",
            parent_id="non-existent-parent",
            manifest=collection_manifest,
            config={"permissions": {"*": "r", "@": "rw+"}},
        )

    # Successfully create the collection with orphan set by default
    collection = await artifact_manager.create(
        manifest=collection_manifest, config={"permissions": {"*": "r", "@": "rw+"}}
    )

    # Create a dataset artifact within the collection
    dataset_manifest = {
        "name": "edge-case-dataset",
        "description": "A dataset for testing edge cases",
    }
    dataset = await artifact_manager.create(
        type="dataset",
        parent_id=collection.id,
        alias="edge-case-dataset",
        manifest=dataset_manifest,
        version="stage",
    )

    # Try to create the same artifact again without overwrite, expecting it to fail
    with pytest.raises(Exception, match=r".*already exists.*"):
        await artifact_manager.create(
            type="dataset",
            parent_id=collection.id,
            alias="edge-case-dataset",
            manifest=dataset_manifest,
            version="stage",
        )

    # Add a file to the dataset artifact
    put_url = await artifact_manager.put_file(
        artifact_id=dataset.id, file_path="example.txt"
    )
    file_content = "sample file content"
    response = requests.put(put_url, data=file_content)
    assert response.ok

    # Commit the dataset artifact to finalize it
    await artifact_manager.commit(artifact_id=dataset.id)

    # Ensure the dataset is listed under the collection
    collection_items = await artifact_manager.list(parent_id=collection.id)
    item = find_item(collection_items, "id", dataset.id)
    assert item["manifest"]["name"] == "edge-case-dataset"

    # Test committing a dataset artifact with missing files, expecting a failure
    incomplete_manifest = {
        "name": "incomplete-dataset",
        "description": "Dataset missing a required file",
    }
    incomplete_dataset = await artifact_manager.create(
        type="dataset",
        parent_id=collection.id,
        manifest=incomplete_manifest,
        version="stage",
    )

    await artifact_manager.put_file(
        artifact_id=incomplete_dataset.id, file_path="missing_file.txt"
    )

    # Commit should fail due to missing file
    with pytest.raises(Exception, match=r".*FileNotFoundError: .*"):
        await artifact_manager.commit(artifact_id=incomplete_dataset.id)

    # Clean up by deleting the artifacts and the collection
    await artifact_manager.delete(artifact_id=dataset.id)
    await artifact_manager.delete(artifact_id=incomplete_dataset.id)
    await artifact_manager.delete(artifact_id=collection.id)


async def test_artifact_search_in_manifest(
    minio_server, fastapi_server, test_user_token
):
    """Test search functionality within the 'manifest' field of artifacts using keywords and filters in both AND and OR modes."""

    # Connect to the server and set up the artifact manager
    api = await connect_to_server(
        {"name": "test-client", "server_url": SERVER_URL, "token": test_user_token}
    )
    artifact_manager = await api.get_service("public/artifact-manager")

    # Create a collection for testing search
    collection_manifest = {
        "name": "Search Test Collection",
        "description": "A collection for testing search functionality",
    }
    collection = await artifact_manager.create(
        type="collection",
        manifest=collection_manifest,
        config={"permissions": {"*": "r", "@": "rw+"}},
    )

    # Create multiple artifacts within the collection for search tests
    for i in range(5):
        dataset_manifest = {
            "name": f"Test Dataset {i}",
            "description": f"A test dataset {i}",
        }
        artifact = await artifact_manager.create(
            type="dataset",
            alias=f"test-dataset-{i}",
            parent_id=collection.id,
            manifest=dataset_manifest,
            version="stage",
        )
        await artifact_manager.commit(artifact_id=artifact.id)

    # Test search by exact match keyword using AND mode
    search_results = await artifact_manager.list(
        parent_id=collection.id, keywords=["Dataset 3"], mode="AND"
    )
    assert len(search_results) == 1
    assert search_results[0]["manifest"]["name"] == "Test Dataset 3"

    # Test search for multiple results by description using OR mode
    search_results = await artifact_manager.list(
        parent_id=collection.id, keywords=["test", "dataset"], mode="OR"
    )
    assert (
        len(search_results) == 5
    )  # All datasets have "test" and "dataset" in their description

    # Test search with multiple keywords using AND mode (returns fewer results)
    search_results = await artifact_manager.list(
        parent_id=collection.id, keywords=["Test Dataset", "3"], mode="AND"
    )
    assert len(search_results) == 1
    assert search_results[0]["manifest"]["name"] == "Test Dataset 3"

    # Test search using filters to match manifest field directly
    search_results = await artifact_manager.list(
        parent_id=collection.id,
        filters={"manifest": {"name": "Test Dataset 3"}},
        mode="AND",
    )
    assert len(search_results) == 1
    assert search_results[0]["manifest"]["name"] == "Test Dataset 3"

    # Test fuzzy search using filters within the manifest
    search_results = await artifact_manager.list(
        parent_id=collection.id, filters={"manifest": {"name": "Test*"}}, mode="OR"
    )
    assert len(search_results) == 5  # All datasets match "Test*" in the name

    # Test search with multiple filters in AND mode for exact match on both name and description
    search_results = await artifact_manager.list(
        parent_id=collection.id,
        filters={
            "manifest": {"name": "Test Dataset 3", "description": "A test dataset 3"}
        },
        mode="AND",
    )
    assert len(search_results) == 1
    assert search_results[0]["manifest"]["name"] == "Test Dataset 3"

    # Test search with multiple filters in OR mode for matching any field
    search_results = await artifact_manager.list(
        parent_id=collection.id,
        filters={
            "manifest": {
                "$or": [
                    {"name": "Test Dataset 3"},
                    {"description": "A test dataset 1"},
                ]
            }
        },
    )
    assert len(search_results) == 2  # Matches for either dataset 1 or 3

    # Test search with multiple filters in AND mode (implicit)
    search_results = await artifact_manager.list(
        parent_id=collection.id,
        filters={
            "manifest": {
                "name": "Test Dataset 3",
                "description": "A test dataset 3",
            }
        },
    )
    assert len(search_results) == 1
    assert search_results[0]["manifest"]["name"] == "Test Dataset 3"

    # Test fuzzy search using wildcards
    search_results = await artifact_manager.list(
        parent_id=collection.id,
        filters={"manifest": {"name": "Test*"}},
    )
    assert len(search_results) == 5  # All datasets match "Test*" in the name

    # Test fuzzy search with multiple wildcards
    search_results = await artifact_manager.list(
        parent_id=collection.id,
        filters={"manifest": {"name": "*Dataset*"}},
    )
    assert len(search_results) == 5  # All datasets match "*Dataset*"

    # Clean up by deleting all artifacts and the collection
    for i in range(5):
        await artifact_manager.delete(artifact_id=f"test-dataset-{i}")
    await artifact_manager.delete(artifact_id=collection.id)


async def test_artifact_search_with_array_filters(
    minio_server, fastapi_server, test_user_token
):
    """Test search functionality with array filters in the manifest."""
    api = await connect_to_server(
        {"name": "test-client", "server_url": SERVER_URL, "token": test_user_token}
    )
    artifact_manager = await api.get_service("public/artifact-manager")

    # Create a collection for testing array filters
    collection = await artifact_manager.create(
        type="collection",
        manifest={
            "name": "Array Filter Test Collection",
            "description": "A collection to test array filter functionality",
        },
        config={"permissions": {"*": "r", "@": "rw+"}},
    )

    # Create multiple artifacts with array fields in manifest
    artifacts = []
    test_data = [
        {
            "name": "Dataset 1",
            "tags": ["tag1", "tag2", "tag3"],
            "categories": ["cat1", "cat2"],
        },
        {
            "name": "Dataset 2",
            "tags": ["tag2", "tag3", "tag4"],
            "categories": ["cat2", "cat3"],
        },
        {
            "name": "Dataset 3",
            "tags": ["tag1", "tag4", "tag5"],
            "categories": ["cat1", "cat3"],
        },
    ]

    for data in test_data:
        artifact = await artifact_manager.create(
            type="dataset",
            parent_id=collection.id,
            manifest=data,
        )
        artifacts.append(artifact)

    # Test filtering by single tag
    results = await artifact_manager.list(
        parent_id=collection.id,
        filters={"manifest": {"tags": ["tag1"]}},
    )
    assert len(results) == 2  # Should match Dataset 1 and 3
    assert set(r["manifest"]["name"] for r in results) == {"Dataset 1", "Dataset 3"}

    # Test filtering by multiple tags
    results = await artifact_manager.list(
        parent_id=collection.id,
        filters={"manifest": {"tags": ["tag2", "tag3"]}},
    )
    assert len(results) == 2  # Should match Dataset 1 and 2
    assert set(r["manifest"]["name"] for r in results) == {"Dataset 1", "Dataset 2"}

    # Test filtering by multiple array fields
    results = await artifact_manager.list(
        parent_id=collection.id,
        filters={"manifest": {"tags": ["tag1"], "categories": ["cat1"]}},
    )
    assert len(results) == 2  # Should match artifacts with both tag1 and cat1
    assert set(r["manifest"]["name"] for r in results) == {"Dataset 1", "Dataset 3"}

    # Clean up
    for artifact in artifacts:
        await artifact_manager.delete(artifact_id=artifact.id)
    await artifact_manager.delete(artifact_id=collection.id)


async def test_artifact_search_with_advanced_filters(
    minio_server, fastapi_server, test_user_token
):
    """Test search functionality with advanced filter operators."""
    api = await connect_to_server(
        {"name": "test-client", "server_url": SERVER_URL, "token": test_user_token}
    )
    artifact_manager = await api.get_service("public/artifact-manager")

    # Create a collection for testing
    collection = await artifact_manager.create(
        type="collection",
        manifest={
            "name": "Advanced Filter Test Collection",
            "description": "Testing advanced filter functionality",
        },
        config={"permissions": {"*": "r", "@": "rw+"}},
    )

    # Create test artifacts
    test_data = [
        {
            "name": "Dataset 1",
            "tags": ["tag1", "tag2", "tag3"],
            "categories": ["cat1", "cat2"],
            "version": "1.0.0",
        },
        {
            "name": "Dataset 2",
            "tags": ["tag2", "tag3", "tag4"],
            "categories": ["cat2", "cat3"],
            "version": "2.0.0",
        },
        {
            "name": "Dataset 3",
            "tags": ["tag1", "tag4", "tag5"],
            "categories": ["cat1", "cat3"],
            "version": "1.5.0",
        },
    ]

    artifacts = []
    for data in test_data:
        artifact = await artifact_manager.create(
            type="dataset",
            parent_id=collection.id,
            manifest=data,
        )
        artifacts.append(artifact)

    # Test AND condition with array containment and exact match
    results = await artifact_manager.list(
        parent_id=collection.id,
        filters={
            "manifest": {
                "$and": [
                    {"tags": {"$all": ["tag1", "tag2"]}},
                    {"categories": {"$in": ["cat1"]}},
                ]
            }
        },
    )
    assert len(results) == 1
    assert results[0]["manifest"]["name"] == "Dataset 1"

    # Test OR condition with fuzzy matching
    results = await artifact_manager.list(
        parent_id=collection.id,
        filters={
            "manifest": {
                "$or": [
                    {"version": {"$like": "1.*"}},
                    {"tags": {"$in": ["tag4"]}},
                ]
            }
        },
    )
    assert len(results) == 3  # Should match all datasets

    # Test complex nested conditions
    results = await artifact_manager.list(
        parent_id=collection.id,
        filters={
            "manifest": {
                "$and": [
                    {
                        "$or": [
                            {"tags": {"$in": ["tag4"]}},
                            {"categories": {"$in": ["cat3"]}},
                        ]
                    },
                    {"version": {"$like": "1.*"}},
                ]
            }
        },
    )
    assert len(results) == 1
    assert results[0]["manifest"]["name"] == "Dataset 3"

    # Clean up
    for artifact in artifacts:
        await artifact_manager.delete(artifact_id=artifact.id)
    await artifact_manager.delete(artifact_id=collection.id)


async def test_artifact_version_management(
    minio_server, fastapi_server_sqlite, test_user_token
):
    """Test version management functionality for artifacts."""
    api = await connect_to_server(
        {
            "name": "sqlite test client",
            "server_url": SERVER_URL_SQLITE,
            "token": test_user_token,
        }
    )
    artifact_manager = await api.get_service("public/artifact-manager")

    # Create a collection for testing
    collection = await artifact_manager.create(
        type="collection",
        manifest={
            "name": "Version Test Collection",
            "description": "A collection for testing version management",
        },
        config={"permissions": {"*": "r", "@": "rw+"}},
    )

    assert len(collection.versions) == 1 and collection.versions[0].version == "v0"

    # Create an artifact with initial version (should be created automatically)
    initial_manifest = {
        "name": "Version Test Dataset",
        "description": "Initial version",
    }
    dataset = await artifact_manager.create(
        type="dataset",
        parent_id=collection.id,
        manifest=initial_manifest,
        version="v0",  # Explicitly set initial version
    )

    # Verify initial version exists
    assert len(dataset["versions"]) == 1
    assert dataset["versions"][0]["version"] == "v0"

    # Create a new version in staging mode
    await artifact_manager.edit(
        artifact_id=dataset.id,
        manifest=initial_manifest,
        stage=True,  # Use stage=True to put artifact in staging mode
        version="new",  # Explicitly indicate intent to create new version
    )

    # Add a file to the staged version
    file_content = "Content for version 1"
    put_url = await artifact_manager.put_file(
        artifact_id=dataset.id,
        file_path="test.txt",
    )
    response = requests.put(put_url, data=file_content)
    assert response.ok

    # List files in staged version to verify
    staged_files = await artifact_manager.list_files(
        artifact_id=dataset.id, version="stage"
    )
    assert len(staged_files) == 1  # Only the file we just added
    assert staged_files[0]["name"] == "test.txt"

    # Commit the file to create version 1
    await artifact_manager.commit(
        artifact_id=dataset.id, version="v1", comment="Added test.txt"
    )

    # Verify version 1 exists
    dataset = await artifact_manager.read(artifact_id=dataset.id)
    assert len(dataset["versions"]) == 2
    assert dataset["versions"][1]["version"] == "v1"
    assert dataset["versions"][1]["comment"] == "Added test.txt"

    # List files in version 1 to verify
    files_v1 = await artifact_manager.list_files(artifact_id=dataset.id, version="v1")
    assert len(files_v1) == 1
    assert files_v1[0]["name"] == "test.txt"

    # Read file from version 1
    get_url = await artifact_manager.get_file(
        artifact_id=dataset.id,
        file_path="test.txt",
        version="v1",
    )
    response = requests.get(get_url)
    assert response.ok
    assert response.text == file_content

    # Create another version in staging mode
    await artifact_manager.edit(
        artifact_id=dataset.id,
        manifest=initial_manifest,
        stage=True,  # Use stage=True to put artifact in staging mode
        version="new",  # Explicitly indicate intent to create new version
    )

    # Copy file from version 1 to stage
    get_url = await artifact_manager.get_file(
        artifact_id=dataset.id,
        file_path="test.txt",
        version="v1",
    )
    response = requests.get(get_url)
    assert response.ok
    put_url = await artifact_manager.put_file(
        artifact_id=dataset.id,
        file_path="test.txt",
    )
    response = requests.put(put_url, data=response.text)
    assert response.ok

    # Add another file for version 2
    file_content2 = "Content for version 2"
    put_url = await artifact_manager.put_file(
        artifact_id=dataset.id,
        file_path="test2.txt",
    )
    response = requests.put(put_url, data=file_content2)
    assert response.ok

    # Commit to create version 2
    await artifact_manager.commit(
        artifact_id=dataset.id, version="v2", comment="Added test2.txt"
    )

    # Verify version 2 exists
    dataset = await artifact_manager.read(artifact_id=dataset.id)
    assert len(dataset["versions"]) == 3
    assert dataset["versions"][2]["version"] == "v2"
    assert dataset["versions"][2]["comment"] == "Added test2.txt"

    # List files for each version
    files_v1 = await artifact_manager.list_files(artifact_id=dataset.id, version="v1")
    assert len(files_v1) == 1
    assert files_v1[0]["name"] == "test.txt"

    files_v2 = await artifact_manager.list_files(artifact_id=dataset.id, version="v2")
    assert len(files_v2) == 2
    assert {f["name"] for f in files_v2} == {"test.txt", "test2.txt"}

    # Delete version 1
    await artifact_manager.delete(artifact_id=dataset.id, version="v1")

    # Verify version 1 is removed
    dataset = await artifact_manager.read(artifact_id=dataset.id)
    assert len(dataset["versions"]) == 2
    assert dataset["versions"][0]["version"] == "v0"
    assert dataset["versions"][1]["version"] == "v2"

    # Clean up
    await artifact_manager.delete(artifact_id=dataset.id)
    await artifact_manager.delete(artifact_id=collection.id)


async def test_default_version_handling(minio_server, fastapi_server, test_user_token):
    """Test version handling when version and stage parameters are not specified."""
    api = await connect_to_server(
        {"name": "test-client", "server_url": SERVER_URL, "token": test_user_token}
    )
    artifact_manager = await api.get_service("public/artifact-manager")

    # Create an artifact without specifying version or stage
    initial_manifest = {
        "name": "Default Version Test",
        "description": "Testing default version handling",
    }
    artifact = await artifact_manager.create(
        type="dataset",
        manifest=initial_manifest,
        # No version or stage specified - should create v0
    )

    # Verify initial version was created
    assert len(artifact["versions"]) == 1
    assert artifact["versions"][0]["version"] == "v0"
    assert artifact["staging"] is None

    # Edit without specifying version or stage - should UPDATE the existing latest version (v0)
    updated_manifest = {
        "name": "Default Version Test",
        "description": "Updated description",
    }
    edited = await artifact_manager.edit(
        artifact_id=artifact.id,
        manifest=updated_manifest,
        # No version or stage specified - should update existing v0, NOT create new version
    )

    # Verify the edit updated the existing latest version, not created a new one
    assert len(edited["versions"]) == 1
    assert edited["versions"][0]["version"] == "v0"
    assert edited["staging"] is None
    # Verify the content was actually updated
    read_artifact = await artifact_manager.read(artifact_id=artifact.id)
    assert read_artifact["manifest"]["description"] == "Updated description"

    # Put artifact in staging mode to add files
    staged = await artifact_manager.edit(
        artifact_id=artifact.id,
        manifest=updated_manifest,
        stage=True,
    )
    assert staged["staging"] is not None

    # Add a file to test file handling
    file_content = "Test content"
    put_url = await artifact_manager.put_file(
        artifact_id=artifact.id,
        file_path="test.txt",
    )
    response = requests.put(put_url, data=file_content)
    assert response.ok

    # Commit without specifying version - should UPDATE existing v0 since no version="new" was specified
    committed = await artifact_manager.commit(
        artifact_id=artifact.id,
    )

    # Verify file is associated with the existing version and NO new version was created
    files = await artifact_manager.list_files(artifact_id=artifact.id)
    assert len(files) == 1
    assert files[0]["name"] == "test.txt"
    assert len(committed["versions"]) == 1  # Still only 1 version (v0 updated)
    assert committed["versions"][0]["version"] == "v0"  # Still v0
    assert committed["staging"] is None

    # Files should exist in version 0 (updated)
    files_v0 = await artifact_manager.list_files(artifact_id=artifact.id, version="v0")
    assert len(files_v0) == 1
    assert files_v0[0]["name"] == "test.txt"

    # NOW test explicit new version creation
    await artifact_manager.edit(
        artifact_id=artifact.id,
        manifest=updated_manifest,
        stage=True,
        version="new",  # Explicitly request new version
    )

    # Add another file for the new version
    file_content2 = "Content for new version"
    put_url = await artifact_manager.put_file(
        artifact_id=artifact.id,
        file_path="test2.txt",
    )
    response = requests.put(put_url, data=file_content2)
    assert response.ok

    # Commit to create new version
    committed = await artifact_manager.commit(
        artifact_id=artifact.id,
    )

    # Now we should have 2 versions
    assert len(committed["versions"]) == 2
    assert committed["versions"][0]["version"] == "v0"  # Original version
    assert committed["versions"][1]["version"] == "v1"  # New version
    assert committed["staging"] is None

    # Files should be distributed correctly
    files_v0 = await artifact_manager.list_files(artifact_id=artifact.id, version="v0")
    assert len(files_v0) == 1  # test.txt in v0
    assert files_v0[0]["name"] == "test.txt"

    files_v1 = await artifact_manager.list_files(artifact_id=artifact.id, version="v1")
    assert len(files_v1) == 1  # test2.txt in v1
    assert files_v1[0]["name"] == "test2.txt"

    # Create another artifact with no versions initially (legacy case)
    another_manifest = {
        "name": "Another Test",
        "description": "Testing version creation",
    }
    another = await artifact_manager.create(
        type="dataset",
        manifest=another_manifest,
        stage=True,  # Start with no versions
    )

    # Verify no versions exist initially
    assert len(another["versions"]) == 0
    assert another["staging"] is not None

    # Add a file to test file handling
    file_content = "Another test content"
    put_url = await artifact_manager.put_file(
        artifact_id=another.id,
        file_path="test.txt",
    )
    response = requests.put(put_url, data=file_content)
    assert response.ok

    # Commit the staged artifact to create v0
    committed = await artifact_manager.commit(
        artifact_id=another.id,
    )

    # Verify v0 was created and file exists in v0
    assert len(committed["versions"]) == 1
    assert committed["versions"][0]["version"] == "v0"
    assert committed["staging"] is None

    files = await artifact_manager.list_files(artifact_id=another.id, version="v0")
    assert len(files) == 1
    assert files[0]["name"] == "test.txt"

    # Edit without specifying version or stage - should UPDATE existing v0, not create new version
    new_manifest = {
        "name": "Another Test Updated",
        "description": "Testing version creation updated",
    }
    edited = await artifact_manager.edit(
        artifact_id=another.id,
        manifest=new_manifest,
        # No version or stage specified - should update existing v0
    )

    # Verify the edit updated existing v0, not created a new version
    assert len(edited["versions"]) == 1
    assert edited["versions"][0]["version"] == "v0"
    assert edited["staging"] is None
    # Verify the content was actually updated
    read_artifact = await artifact_manager.read(artifact_id=another.id)
    assert read_artifact["manifest"]["name"] == "Another Test Updated"

    # Clean up
    await artifact_manager.delete(artifact_id=artifact.id)
    await artifact_manager.delete(artifact_id=another.id)


async def test_version_handling_rules(minio_server, fastapi_server, test_user_token):
    """Test version handling rules for create, edit and commit operations."""
    api = await connect_to_server(
        {"name": "test-client", "server_url": SERVER_URL, "token": test_user_token}
    )
    artifact_manager = await api.get_service("public/artifact-manager")

    # Test Case 1: Create with stage=True should ignore version parameter
    manifest = {
        "name": "Version Rules Test",
        "description": "Testing version handling rules",
    }
    artifact = await artifact_manager.create(
        type="dataset",
        manifest=manifest,
        stage=True,
        version="v5",  # This should be ignored since stage=True
    )
    assert len(artifact["versions"]) == 0
    assert artifact["staging"] is not None

    # Commit should create v0 regardless of the version specified in create
    committed = await artifact_manager.commit(artifact_id=artifact.id)
    assert len(committed["versions"]) == 1
    assert committed["versions"][0]["version"] == "v0"

    # Test Case 2: version="stage" is equivalent to stage=True
    artifact2 = await artifact_manager.create(
        type="dataset",
        manifest=manifest,
        version="stage",  # Equivalent to stage=True
    )
    assert len(artifact2["versions"]) == 0
    assert artifact2["staging"] is not None

    # Test Case 3: Edit with stage=True should ignore invalid version parameter
    await artifact_manager.edit(
        artifact_id=artifact.id,
        manifest=manifest,
        stage=True,
        version="new",  # This is allowed in staging mode
    )
    edited = await artifact_manager.read(artifact_id=artifact.id, version="stage")
    assert edited["staging"] is not None
    assert len(edited["versions"]) == 1  # Still has v0

    # Test Case 4: Edit with stage=True is equivalent to using staging mode
    await artifact_manager.edit(
        artifact_id=artifact.id,
        manifest=manifest,
        stage=True,  # Use stage=True instead of version="stage"
        version="new",  # Need to maintain new version intent for Test Case 5
    )
    edited = await artifact_manager.read(artifact_id=artifact.id, version="stage")
    assert edited["staging"] is not None
    assert len(edited["versions"]) == 1  # Still has v0

    # Test Case 5: Commit with version override when staging with version="new"
    # Add a file to make sure we're creating a new version
    file_content = "Test content"
    put_url = await artifact_manager.put_file(
        artifact_id=artifact.id,
        file_path="test.txt",
    )
    response = requests.put(put_url, data=file_content)
    assert response.ok

    # Commit with a custom version name since we had version="new" intent
    committed = await artifact_manager.commit(
        artifact_id=artifact.id,
        version="custom_v1",  # This should be allowed since we had new version intent
    )
    assert len(committed["versions"]) == 2
    assert committed["versions"][-1]["version"] == "custom_v1"
    assert committed["staging"] is None

    # Test Case 6: Direct edit without stage should UPDATE current version (not create new)
    await artifact_manager.edit(
        artifact_id=artifact.id,
        manifest={"name": "Updated Name", "description": "Updated description"},
        # No version or stage parameter - should update existing latest version
    )
    edited = await artifact_manager.read(artifact_id=artifact.id)
    assert edited["manifest"]["name"] == "Updated Name"
    assert edited["manifest"]["description"] == "Updated description"
    assert (
        len(edited["versions"]) == 2
    )  # No new version created, still has v0 and custom_v1
    assert edited["staging"] is None

    # Test Case 7: Edit with version="new" should CREATE a new version
    await artifact_manager.edit(
        artifact_id=artifact.id,
        manifest={"name": "New Version Name", "description": "New version description"},
        version="new",  # This should create a new version
    )
    edited = await artifact_manager.read(artifact_id=artifact.id)
    assert edited["manifest"]["name"] == "New Version Name"
    assert len(edited["versions"]) == 3  # Now should have v0, custom_v1, and v2
    assert edited["versions"][-1]["version"] == "v2"
    assert edited["staging"] is None


async def test_list_stage_parameter(minio_server, fastapi_server, test_user_token):
    """Test the stage parameter in list() function."""
    api = await connect_to_server(
        {"name": "test-client", "server_url": SERVER_URL, "token": test_user_token}
    )
    artifact_manager = await api.get_service("public/artifact-manager")

    # Create a collection for testing
    collection = await artifact_manager.create(
        type="collection",
        manifest={
            "name": "Stage Test Collection",
            "description": "A collection for testing stage parameter",
        },
        config={"permissions": {"*": "r", "@": "rw+"}},
    )

    # Create artifacts in different states
    # 1. Committed artifact
    committed = await artifact_manager.create(
        type="dataset",
        parent_id=collection.id,
        manifest={"name": "Committed Artifact"},
        version="v0",  # This will create a committed artifact
    )

    # 2. Staged artifact
    staged = await artifact_manager.create(
        type="dataset",
        parent_id=collection.id,
        manifest={"name": "Staged Artifact"},
        stage=True,  # This will create a staged artifact
    )

    # 3. Another committed artifact
    committed2 = await artifact_manager.create(
        type="dataset",
        parent_id=collection.id,
        manifest={"name": "Another Committed"},
        version="v0",
    )

    # 4. Another staged artifact
    staged2 = await artifact_manager.create(
        type="dataset",
        parent_id=collection.id,
        manifest={"name": "Another Staged"},
        stage=True,
    )

    # Test 1: Default behavior (stage=False) should list only committed artifacts
    results = await artifact_manager.list(parent_id=collection.id)
    assert len(results) == 2
    names = {r["manifest"]["name"] for r in results}
    assert names == {"Committed Artifact", "Another Committed"}

    # Test 2: stage=False should show only committed artifacts
    results = await artifact_manager.list(parent_id=collection.id, stage=False)
    assert len(results) == 2
    names = {r["manifest"]["name"] for r in results}
    assert names == {"Committed Artifact", "Another Committed"}

    # Test 3: stage=True should show only staged artifacts
    results = await artifact_manager.list(parent_id=collection.id, stage=True)
    assert len(results) == 2
    names = {r["manifest"]["name"] for r in results}
    assert names == {"Staged Artifact", "Another Staged"}

    # Test 4: stage='all' should show both staged and committed artifacts
    results = await artifact_manager.list(parent_id=collection.id, stage="all")
    assert len(results) == 4
    names = {r["manifest"]["name"] for r in results}
    assert names == {
        "Committed Artifact",
        "Another Committed",
        "Staged Artifact",
        "Another Staged",
    }

    # Test 5: Backward compatibility with filters={"version": "stage"}
    results = await artifact_manager.list(
        parent_id=collection.id, filters={"version": "stage"}
    )
    assert len(results) == 2
    names = {r["manifest"]["name"] for r in results}
    assert names == {"Staged Artifact", "Another Staged"}

    # Clean up
    await artifact_manager.delete(artifact_id=committed.id)
    await artifact_manager.delete(artifact_id=committed2.id)
    await artifact_manager.delete(artifact_id=staged.id)
    await artifact_manager.delete(artifact_id=staged2.id)
    await artifact_manager.delete(artifact_id=collection.id)


async def test_http_children_endpoint(minio_server, fastapi_server, test_user_token):
    """Test the HTTP endpoint for listing child artifacts with various parameters."""
    api = await connect_to_server(
        {"name": "test-client", "server_url": SERVER_URL, "token": test_user_token}
    )
    artifact_manager = await api.get_service("public/artifact-manager")

    # Create a collection for testing
    collection = await artifact_manager.create(
        type="collection",
        manifest={
            "name": "Children Test Collection",
            "description": "A collection for testing children endpoint",
        },
        config={"permissions": {"*": "r", "@": "rw+"}},
    )

    # Create multiple child artifacts with various properties
    child1 = await artifact_manager.create(
        type="dataset",
        parent_id=collection.id,
        manifest={
            "name": "Child Artifact 1",
            "description": "First child artifact",
            "tags": ["test", "one"],
            "metadata": {"priority": "high"},
        },
    )

    child2 = await artifact_manager.create(
        type="dataset",
        parent_id=collection.id,
        manifest={
            "name": "Child Artifact 2",
            "description": "Second child artifact",
            "tags": ["test", "two"],
            "metadata": {"priority": "medium"},
        },
    )

    child3 = await artifact_manager.create(
        type="model",
        parent_id=collection.id,
        manifest={
            "name": "Child Artifact 3",
            "description": "Third child artifact",
            "tags": ["test", "three"],
            "metadata": {"priority": "low"},
        },
    )

    # Create a staged artifact
    staged_artifact = await artifact_manager.create(
        type="dataset",
        parent_id=collection.id,
        manifest={
            "name": "Staged Artifact",
            "description": "A staged artifact",
        },
        stage=True,
    )

    # Test basic endpoint functionality (default stage=false)
    response = requests.get(
        f"{SERVER_URL}/{api.config.workspace}/artifacts/{collection.alias}/children"
    )
    assert response.status_code == 200
    results = response.json()
    # Should only return committed artifacts (not staged)
    assert len(results) == 3
    names = {r["manifest"]["name"] for r in results}
    assert "Staged Artifact" not in names

    # Test keyword search
    response = requests.get(
        f"{SERVER_URL}/{api.config.workspace}/artifacts/{collection.alias}/children?keywords=two"
    )
    assert response.status_code == 200
    results = response.json()
    assert len(results) == 1
    assert results[0]["manifest"]["name"] == "Child Artifact 2"

    # Test filtering by type
    response = requests.get(
        f"{SERVER_URL}/{api.config.workspace}/artifacts/{collection.alias}/children?filters={json.dumps({'type': 'model'})}"
    )
    assert response.status_code == 200
    results = response.json()
    assert len(results) == 1
    assert results[0]["manifest"]["name"] == "Child Artifact 3"

    # Test filtering by manifest field (in nested format)
    filters = {"manifest": {"name": "Child Artifact 1"}}
    response = requests.get(
        f"{SERVER_URL}/{api.config.workspace}/artifacts/{collection.alias}/children?filters={json.dumps(filters)}"
    )
    assert response.status_code == 200
    results = response.json()
    assert len(results) == 1
    assert results[0]["manifest"]["name"] == "Child Artifact 1"

    # Test pagination
    response = requests.get(
        f"{SERVER_URL}/{api.config.workspace}/artifacts/{collection.alias}/children?offset=1&limit=1&pagination=true"
    )
    assert response.status_code == 200
    results = response.json()
    assert "items" in results
    assert "total" in results
    assert results["total"] == 3
    assert len(results["items"]) == 1

    # Test ordering
    response = requests.get(
        f"{SERVER_URL}/{api.config.workspace}/artifacts/{collection.alias}/children?order_by=created_at"
    )
    assert response.status_code == 200
    results_asc = response.json()

    response = requests.get(
        f"{SERVER_URL}/{api.config.workspace}/artifacts/{collection.alias}/children?order_by=created_at<"
    )
    assert response.status_code == 200
    results_desc = response.json()

    # Verify that both queries return the same set of results
    asc_ids = [item["_id"] for item in results_asc]
    desc_ids = [item["_id"] for item in results_desc]
    assert set(asc_ids) == set(desc_ids), "Results should contain the same items"

    # Skip checking order difference since artifacts might be created at the same timestamp

    # Test no_cache parameter
    # First create a new artifact
    new_child = await artifact_manager.create(
        type="dataset",
        parent_id=collection.id,
        manifest={
            "name": "New Child",
            "description": "Newly created artifact for testing no_cache",
        },
    )

    # Then immediately request with no_cache to ensure it's included
    response = requests.get(
        f"{SERVER_URL}/{api.config.workspace}/artifacts/{collection.alias}/children?no_cache=true"
    )
    assert response.status_code == 200
    results = response.json()
    assert len(results) == 4  # Should include the new artifact (3 original + 1 new)

    # Clean up
    await artifact_manager.delete(artifact_id=child1.id)
    await artifact_manager.delete(artifact_id=child2.id)
    await artifact_manager.delete(artifact_id=child3.id)
    await artifact_manager.delete(artifact_id=staged_artifact.id)
    await artifact_manager.delete(artifact_id=new_child.id)
    await artifact_manager.delete(artifact_id=collection.id)


async def test_http_children_endpoint_stage_parameter(
    minio_server, fastapi_server, test_user_token
):
    """Test the stage parameter functionality in HTTP endpoint for listing child artifacts."""
    api = await connect_to_server(
        {"name": "test-client", "server_url": SERVER_URL, "token": test_user_token}
    )
    artifact_manager = await api.get_service("public/artifact-manager")

    # Create a collection for testing
    collection = await artifact_manager.create(
        type="collection",
        manifest={
            "name": "Stage Parameter Test Collection",
            "description": "A collection for testing stage parameter",
        },
        config={"permissions": {"*": "r", "@": "rw+"}},
    )

    # Create committed artifacts
    committed1 = await artifact_manager.create(
        type="dataset",
        parent_id=collection.id,
        manifest={"name": "Committed Artifact 1"},
        version="v0",  # This will create a committed artifact
    )

    committed2 = await artifact_manager.create(
        type="dataset",
        parent_id=collection.id,
        manifest={"name": "Committed Artifact 2"},
        version="v0",
    )

    # Create staged artifacts
    staged1 = await artifact_manager.create(
        type="dataset",
        parent_id=collection.id,
        manifest={"name": "Staged Artifact 1"},
        stage=True,  # This will create a staged artifact
    )

    staged2 = await artifact_manager.create(
        type="dataset",
        parent_id=collection.id,
        manifest={"name": "Staged Artifact 2"},
        stage=True,
    )

    # Test default behavior (stage=false) - should only return committed artifacts
    response = requests.get(
        f"{SERVER_URL}/{api.config.workspace}/artifacts/{collection.alias}/children"
    )
    assert response.status_code == 200
    results = response.json()
    assert len(results) == 2
    names = {r["manifest"]["name"] for r in results}
    assert "Staged Artifact 1" not in names
    assert "Staged Artifact 2" not in names
    assert "Committed Artifact 1" in names
    assert "Committed Artifact 2" in names

    # Test stage=true parameter to get only staged artifacts
    response = requests.get(
        f"{SERVER_URL}/{api.config.workspace}/artifacts/{collection.alias}/children?stage=true"
    )
    assert response.status_code == 200
    results = response.json()
    assert len(results) == 2
    names = {r["manifest"]["name"] for r in results}
    assert "Staged Artifact 1" in names
    assert "Staged Artifact 2" in names
    assert "Committed Artifact 1" not in names
    assert "Committed Artifact 2" not in names

    # Test stage=all parameter to get both staged and committed artifacts
    response = requests.get(
        f"{SERVER_URL}/{api.config.workspace}/artifacts/{collection.alias}/children?stage=all"
    )
    assert response.status_code == 200
    results = response.json()
    assert len(results) == 4  # All 4 artifacts
    names = {r["manifest"]["name"] for r in results}
    assert "Staged Artifact 1" in names
    assert "Staged Artifact 2" in names
    assert "Committed Artifact 1" in names
    assert "Committed Artifact 2" in names

    # Test stage=false parameter explicitly
    response = requests.get(
        f"{SERVER_URL}/{api.config.workspace}/artifacts/{collection.alias}/children?stage=false"
    )
    assert response.status_code == 200
    results = response.json()
    assert len(results) == 2
    names = {r["manifest"]["name"] for r in results}
    assert "Staged Artifact 1" not in names
    assert "Staged Artifact 2" not in names
    assert "Committed Artifact 1" in names
    assert "Committed Artifact 2" in names

    # Clean up
    await artifact_manager.delete(artifact_id=committed1.id)
    await artifact_manager.delete(artifact_id=committed2.id)
    await artifact_manager.delete(artifact_id=staged1.id)
    await artifact_manager.delete(artifact_id=staged2.id)
    await artifact_manager.delete(artifact_id=collection.id)


async def test_get_zip_file_content_endpoint_large_scale(
    minio_server, fastapi_server, test_user_token
):
    """Test retrieving content and listing directories from a ZIP file with 2000 files stored in S3."""

    # Connect and get the artifact manager service
    api = await connect_to_server(
        {"name": "test-client", "server_url": SERVER_URL, "token": test_user_token}
    )
    artifact_manager = await api.get_service("public/artifact-manager")

    # Create a collection for testing
    collection = await artifact_manager.create(
        type="collection",
        manifest={
            "name": "Large Scale Test Collection",
            "description": "A collection for testing large-scale zip file handling",
        },
        config={"permissions": {"*": "r", "@": "rw+"}},
    )

    # Create a dataset within the collection
    dataset = await artifact_manager.create(
        type="dataset",
        parent_id=collection.id,
        manifest={
            "name": "Large Scale Test Dataset",
            "description": "A dataset with 2000 files for testing",
        },
        version="stage",
    )

    # Create a ZIP file in memory with 2000 files in various directories
    zip_buffer = BytesIO()
    with ZipFile(
        zip_buffer, "w", compression=zipfile.ZIP_DEFLATED, compresslevel=1
    ) as zip_file:
        # Create files in root directory
        for i in range(100):
            zip_file.writestr(f"root_file_{i}.txt", f"Content of root file {i}")

        # Create files in nested directories (10 directories, 190 files each)
        for dir_num in range(10):
            # Regular small files
            for file_num in range(180):
                file_path = f"dir_{dir_num}/file_{file_num}.txt"
                zip_file.writestr(file_path, f"Content of {file_path}")

            # Add some larger files (10 per directory)
            for large_file_num in range(10):
                file_path = f"dir_{dir_num}/large_file_{large_file_num}.txt"
                content = (
                    f"Large content repeated many times {large_file_num}" * 100
                )  # Reduced content size
                zip_file.writestr(file_path, content)

    zip_buffer.seek(0)
    zip_content = zip_buffer.getvalue()

    # Upload the ZIP file to the artifact
    zip_file_path = "large-test-files"
    put_url = await artifact_manager.put_file(
        artifact_id=dataset.id,
        file_path=f"{zip_file_path}.zip",
        download_weight=1,
    )

    # Upload in multiple chunks to ensure that the S3 implementation handles it properly
    chunk_size = 1024 * 1024  # 1MB chunks
    async with httpx.AsyncClient(timeout=300) as client:
        # For a chunked upload we would use S3's multipart upload API, but for this test
        # a simple PUT is sufficient
        response = await client.put(put_url, data=zip_content)
        assert response.status_code == 200, response.text

    # Commit the dataset artifact
    await artifact_manager.commit(artifact_id=dataset.id)

    # Test listing the root directory of the ZIP
    async with httpx.AsyncClient(timeout=300) as client:
        response = await client.get(
            f"{SERVER_URL}/{api.config.workspace}/artifacts/{dataset.alias}/zip-files/{zip_file_path}.zip"
        )
        assert response.status_code == 200, response.text
        items = response.json()
        root_files = [item for item in items if item["type"] == "file"]
        root_dirs = [item for item in items if item["type"] == "directory"]
        assert len(root_files) == 100  # 100 files in root
        assert len(root_dirs) == 10  # 10 directories

    # Test listing a specific directory
    async with httpx.AsyncClient(timeout=300) as client:
        response = await client.get(
            f"{SERVER_URL}/{api.config.workspace}/artifacts/{dataset.alias}/zip-files/{zip_file_path}.zip?path=dir_0/"
        )
        assert response.status_code == 200, response.text
        items = response.json()
        dir_files = [item for item in items if item["type"] == "file"]
        assert len(dir_files) == 190  # 180 regular + 10 large files

    # Test retrieving a regular file
    async with httpx.AsyncClient(timeout=300) as client:
        response = await client.get(
            f"{SERVER_URL}/{api.config.workspace}/artifacts/{dataset.alias}/zip-files/{zip_file_path}.zip?path=root_file_0.txt"
        )
        assert response.status_code == 200, response.text
        assert response.text == "Content of root file 0"

    # Test retrieving a large file
    async with httpx.AsyncClient(timeout=300) as client:
        response = await client.get(
            f"{SERVER_URL}/{api.config.workspace}/artifacts/{dataset.alias}/zip-files/{zip_file_path}.zip?path=dir_0/large_file_0.txt"
        )
        assert response.status_code == 200, response.text
        assert "Large content repeated many times 0" in response.text
        assert len(response.text) > 3000  # Verify it's actually a large file

    # Test retrieving a file using the tilde syntax
    async with httpx.AsyncClient(timeout=300) as client:
        response = await client.get(
            f"{SERVER_URL}/{api.config.workspace}/artifacts/{dataset.alias}/zip-files/{zip_file_path}.zip/~/dir_0/file_0.txt"
        )
        assert response.status_code == 200, response.text
        assert response.text == "Content of dir_0/file_0.txt"

    # Test listing a directory using the tilde syntax
    async with httpx.AsyncClient(timeout=300) as client:
        response = await client.get(
            f"{SERVER_URL}/{api.config.workspace}/artifacts/{dataset.alias}/zip-files/{zip_file_path}.zip/~/dir_0/"
        )
        assert response.status_code == 200, response.text
        items = response.json()
        dir_files = [item for item in items if item["type"] == "file"]
        assert len(dir_files) == 190  # 180 regular + 10 large files

    # Clean up
    await artifact_manager.delete(artifact_id=dataset.id)
    await artifact_manager.delete(artifact_id=collection.id)


async def test_edit_version_behavior(minio_server, fastapi_server, test_user_token):
    """Test edit function version handling behavior - when to update vs create new versions."""
    api = await connect_to_server(
        {"name": "test-client", "server_url": SERVER_URL, "token": test_user_token}
    )
    artifact_manager = await api.get_service("public/artifact-manager")

    # Create an initial artifact with v0
    initial_manifest = {
        "name": "Edit Version Test",
        "description": "Testing edit version behavior",
    }
    artifact = await artifact_manager.create(
        type="dataset",
        manifest=initial_manifest,
        version="v0",
    )
    assert len(artifact["versions"]) == 1
    assert artifact["versions"][0]["version"] == "v0"

    # Case 1: Edit with version=None should UPDATE existing latest version
    await artifact_manager.edit(
        artifact_id=artifact.id,
        manifest={"name": "Updated Name", "description": "Updated description"},
        version=None,  # Explicitly set to None
    )
    edited = await artifact_manager.read(artifact_id=artifact.id)
    assert edited["manifest"]["name"] == "Updated Name"
    assert len(edited["versions"]) == 1  # Still only 1 version
    assert edited["versions"][0]["version"] == "v0"  # Still v0

    # Case 2: Edit with no version parameter should UPDATE existing latest version
    await artifact_manager.edit(
        artifact_id=artifact.id,
        manifest={"name": "No Param Updated", "description": "No param description"},
        # No version parameter at all
    )
    edited = await artifact_manager.read(artifact_id=artifact.id)
    assert edited["manifest"]["name"] == "No Param Updated"
    assert len(edited["versions"]) == 1  # Still only 1 version
    assert edited["versions"][0]["version"] == "v0"  # Still v0

    # Case 3: Edit with version="new" should CREATE a new version
    await artifact_manager.edit(
        artifact_id=artifact.id,
        manifest={"name": "New Version", "description": "New version description"},
        version="new",
    )
    edited = await artifact_manager.read(artifact_id=artifact.id)
    assert edited["manifest"]["name"] == "New Version"
    assert len(edited["versions"]) == 2  # Now 2 versions
    assert edited["versions"][0]["version"] == "v0"  # Original
    assert edited["versions"][1]["version"] == "v1"  # New version created

    # Case 5: Try to edit with invalid version name (should fail)
    with pytest.raises(Exception, match=r".*Invalid version.*"):
        await artifact_manager.edit(
            artifact_id=artifact.id,
            manifest={"name": "Invalid Version"},
            version="v99",  # This version doesn't exist
        )

    # Case 6: Edit with stage=True should put in staging mode (version parameter ignored if not allowed)
    await artifact_manager.edit(
        artifact_id=artifact.id,
        manifest={"name": "Staged Version", "description": "Staged description"},
        stage=True,
    )
    staged = await artifact_manager.read(artifact_id=artifact.id, version="stage")
    assert staged["manifest"]["name"] == "Staged Version"
    assert staged["staging"] is not None

    # Case 7: Edit with stage=True and version="new" should stage with intent for new version
    await artifact_manager.edit(
        artifact_id=artifact.id,
        manifest={
            "name": "Staged New Version",
            "description": "Staged new description",
        },
        stage=True,
        version="new",  # This should mark intent for new version
    )
    staged = await artifact_manager.read(artifact_id=artifact.id, version="stage")
    assert staged["manifest"]["name"] == "Staged New Version"
    assert staged["staging"] is not None

    # Case 8: version="stage" is equivalent to stage=True
    await artifact_manager.edit(
        artifact_id=artifact.id,
        manifest={"name": "Stage Version", "description": "Stage description"},
        version="stage",
    )
    staged = await artifact_manager.read(artifact_id=artifact.id, version="stage")
    assert staged["manifest"]["name"] == "Stage Version"
    assert staged["staging"] is not None

    # Case 9: Try to edit with invalid version while staging (should fail)
    with pytest.raises(Exception, match=r".*Invalid version.*"):
        await artifact_manager.edit(
            artifact_id=artifact.id,
            manifest={"name": "Invalid Staged"},
            stage=True,
            version="v99",  # Invalid version name (not staging specific issue)
        )

    # Test legacy case: Edit artifact with no versions (should create v0)
    legacy_artifact = await artifact_manager.create(
        type="dataset",
        manifest={"name": "Legacy Test"},
        stage=True,  # Create with no versions
    )
    assert len(legacy_artifact["versions"]) == 0

    # Edit without version should update staging area (since artifact is already staged)
    await artifact_manager.edit(
        artifact_id=legacy_artifact.id,
        manifest={"name": "Legacy Updated", "description": "Legacy description"},
        # No version parameter - should update staging area
    )

    # Commit to create the first version
    committed = await artifact_manager.commit(
        artifact_id=legacy_artifact.id,
        comment="Initial commit for legacy artifact",
    )
    assert committed["manifest"]["name"] == "Legacy Updated"
    assert len(committed["versions"]) == 1  # Should have created v0
    assert committed["versions"][0]["version"] == "v0"
    assert committed["staging"] is None

    # Clean up
    await artifact_manager.delete(artifact_id=artifact.id)
    await artifact_manager.delete(artifact_id=legacy_artifact.id)


async def test_commit_version_override(minio_server, fastapi_server, test_user_token):
    """Test commit function with version override when staging with version='new'."""
    api = await connect_to_server(
        {"name": "test-client", "server_url": SERVER_URL, "token": test_user_token}
    )
    artifact_manager = await api.get_service("public/artifact-manager")

    # Create an initial artifact with v0
    artifact = await artifact_manager.create(
        type="dataset",
        manifest={
            "name": "Commit Test",
            "description": "Testing commit version override",
        },
        version="v0",
    )
    assert len(artifact["versions"]) == 1
    assert artifact["versions"][0]["version"] == "v0"

    # Test 1: Stage with version="new" and commit without version override
    await artifact_manager.edit(
        artifact_id=artifact.id,
        manifest={
            "name": "New Version Staged",
            "description": "Staged for new version",
        },
        stage=True,
        version="new",  # This marks intent for new version
    )

    # Add a file to the staged version
    file_content = "Test content for new version"
    put_url = await artifact_manager.put_file(
        artifact_id=artifact.id,
        file_path="test.txt",
    )
    response = requests.put(put_url, data=file_content)
    assert response.ok

    # Commit without version override (should create v1)
    committed = await artifact_manager.commit(
        artifact_id=artifact.id,
        comment="New version created from staging",
    )
    assert len(committed["versions"]) == 2
    assert committed["versions"][0]["version"] == "v0"
    assert committed["versions"][1]["version"] == "v1"
    assert committed["staging"] is None

    # Test 2: Stage with version="new" and commit with custom version override
    await artifact_manager.edit(
        artifact_id=artifact.id,
        manifest={
            "name": "Custom Version Staged",
            "description": "Staged for custom version",
        },
        stage=True,
        version="new",  # This marks intent for new version
    )

    # Add another file
    file_content2 = "Test content for custom version"
    put_url = await artifact_manager.put_file(
        artifact_id=artifact.id,
        file_path="test2.txt",
    )
    response = requests.put(put_url, data=file_content2)
    assert response.ok

    # Commit with custom version override
    committed = await artifact_manager.commit(
        artifact_id=artifact.id,
        version="my_custom_version",  # Override the sequential naming
        comment="Custom version created from staging",
    )
    assert len(committed["versions"]) == 3
    assert committed["versions"][0]["version"] == "v0"
    assert committed["versions"][1]["version"] == "v1"
    assert committed["versions"][2]["version"] == "my_custom_version"
    assert committed["staging"] is None

    # Test 3: Try to commit with existing version name (should fail)
    await artifact_manager.edit(
        artifact_id=artifact.id,
        manifest={"name": "Another Staged", "description": "Another staged version"},
        stage=True,
        version="new",
    )

    with pytest.raises(Exception, match=r".*Version.*already exists.*"):
        await artifact_manager.commit(
            artifact_id=artifact.id,
            version="v1",  # This version already exists
        )

    # Test 4: Stage without version="new" and commit (should update existing)
    # First, clear staging and stage normally
    await artifact_manager.edit(
        artifact_id=artifact.id,
        manifest={"name": "Update Staged", "description": "Staged for update"},
        stage=True,
        # No version="new", so this should update existing when committed
    )

    # Commit should update existing latest version, version parameter should be ignored
    committed = await artifact_manager.commit(
        artifact_id=artifact.id,
        version="ignored_version",  # This should be ignored
        comment="Updated existing version from staging",
    )
    assert len(committed["versions"]) == 3  # Still 3 versions
    assert (
        committed["versions"][-1]["version"] == "my_custom_version"
    )  # Latest is still my_custom_version
    assert (
        committed["versions"][-1]["comment"] == "Updated existing version from staging"
    )

    # Test 5: Create artifact with no versions and commit (legacy case)
    legacy_artifact = await artifact_manager.create(
        type="dataset",
        manifest={"name": "Legacy Test"},
        stage=True,  # Create with no versions
    )

    # Add a file
    put_url = await artifact_manager.put_file(
        artifact_id=legacy_artifact.id,
        file_path="legacy.txt",
    )
    response = requests.put(put_url, data="Legacy content")
    assert response.ok

    # Commit should create first version
    committed = await artifact_manager.commit(
        artifact_id=legacy_artifact.id,
        version="initial_version",  # Custom name for first version
    )
    assert len(committed["versions"]) == 1
    assert committed["versions"][0]["version"] == "initial_version"

    # Clean up
    await artifact_manager.delete(artifact_id=artifact.id)
    await artifact_manager.delete(artifact_id=legacy_artifact.id)


async def test_list_stage_parameter(minio_server, fastapi_server, test_user_token):
    """Test the stage parameter in list() function."""
    api = await connect_to_server(
        {"name": "test-client", "server_url": SERVER_URL, "token": test_user_token}
    )
    artifact_manager = await api.get_service("public/artifact-manager")

    # Create a collection for testing
    collection = await artifact_manager.create(
        type="collection",
        manifest={
            "name": "Stage Test Collection",
            "description": "A collection for testing stage parameter",
        },
        config={"permissions": {"*": "r", "@": "rw+"}},
    )

    # Create artifacts in different states
    # 1. Committed artifact
    committed = await artifact_manager.create(
        type="dataset",
        parent_id=collection.id,
        manifest={"name": "Committed Artifact"},
        version="v0",  # This will create a committed artifact
    )

    # 2. Staged artifact
    staged = await artifact_manager.create(
        type="dataset",
        parent_id=collection.id,
        manifest={"name": "Staged Artifact"},
        stage=True,  # This will create a staged artifact
    )

    # 3. Another committed artifact
    committed2 = await artifact_manager.create(
        type="dataset",
        parent_id=collection.id,
        manifest={"name": "Another Committed"},
        version="v0",
    )

    # 4. Another staged artifact
    staged2 = await artifact_manager.create(
        type="dataset",
        parent_id=collection.id,
        manifest={"name": "Another Staged"},
        stage=True,
    )

    # Test 1: Default behavior (stage=False) should list only committed artifacts
    results = await artifact_manager.list(parent_id=collection.id)
    assert len(results) == 2
    names = {r["manifest"]["name"] for r in results}
    assert names == {"Committed Artifact", "Another Committed"}

    # Test 2: stage=False should show only committed artifacts
    results = await artifact_manager.list(parent_id=collection.id, stage=False)
    assert len(results) == 2
    names = {r["manifest"]["name"] for r in results}
    assert names == {"Committed Artifact", "Another Committed"}

    # Test 3: stage=True should show only staged artifacts
    results = await artifact_manager.list(parent_id=collection.id, stage=True)
    assert len(results) == 2
    names = {r["manifest"]["name"] for r in results}
    assert names == {"Staged Artifact", "Another Staged"}

    # Test 4: stage='all' should show both staged and committed artifacts
    results = await artifact_manager.list(parent_id=collection.id, stage="all")
    assert len(results) == 4
    names = {r["manifest"]["name"] for r in results}
    assert names == {
        "Committed Artifact",
        "Another Committed",
        "Staged Artifact",
        "Another Staged",
    }

    # Test 5: Backward compatibility with filters={"version": "stage"}
    results = await artifact_manager.list(
        parent_id=collection.id, filters={"version": "stage"}
    )
    assert len(results) == 2
    names = {r["manifest"]["name"] for r in results}
    assert names == {"Staged Artifact", "Another Staged"}

    # Clean up
    await artifact_manager.delete(artifact_id=committed.id)
    await artifact_manager.delete(artifact_id=committed2.id)
    await artifact_manager.delete(artifact_id=staged.id)
    await artifact_manager.delete(artifact_id=staged2.id)
    await artifact_manager.delete(artifact_id=collection.id)


async def test_create_zip_file_download_count(
    minio_server, fastapi_server, test_user_token
):
    """Test download count increment behavior for create-zip-file endpoint."""

    # Connect and get the artifact manager service
    api = await connect_to_server(
        {"name": "test-client", "server_url": SERVER_URL, "token": test_user_token}
    )
    artifact_manager = await api.get_service("public/artifact-manager")

    # Create a collection and dataset
    collection = await artifact_manager.create(
        type="collection",
        manifest={"name": "Download Count Test Collection"},
        config={"permissions": {"*": "r", "@": "rw+"}},
    )

    dataset = await artifact_manager.create(
        type="dataset",
        parent_id=collection.id,
        manifest={"name": "Download Count Test Dataset"},
        version="stage",
    )

    # Add multiple files to the dataset
    file_contents = {
        "file1.txt": "Contents of file 1",
        "file2.txt": "Contents of file 2",
        "nested/file3.txt": "Contents of nested file 3",
        "nested/deep/file4.txt": "Contents of deeply nested file 4",
    }

    for file_path, content in file_contents.items():
        put_url = await artifact_manager.put_file(
            artifact_id=dataset.id,
            file_path=file_path,
            download_weight=0.5,
        )
        response = requests.put(put_url, data=content)
        assert response.ok

    # Add a file with weight 0
    put_url = await artifact_manager.put_file(
        artifact_id=dataset.id,
        file_path="file5.txt",
        download_weight=0,
    )
    response = requests.put(put_url, data="Contents of file 5")
    assert response.ok

    # Commit the dataset
    await artifact_manager.commit(artifact_id=dataset.id)

    # Check initial download count (should be 0)
    artifact = await artifact_manager.read(artifact_id=dataset.id)
    assert artifact["download_count"] == 0

    # Test 1: Download specific files via create-zip-file endpoint
    async with httpx.AsyncClient(timeout=200) as client:
        response = await client.get(
            f"{SERVER_URL}/{api.config.workspace}/artifacts/{dataset.alias}/create-zip-file?file=file1.txt&file=file2.txt"
        )
        assert response.status_code == 200

    # Check download count increment (should be 2 - one for each file)
    artifact = await artifact_manager.read(artifact_id=dataset.id)
    assert artifact["download_count"] == 0.5 + 0.5

    # Test 2: Download all files via create-zip-file endpoint
    async with httpx.AsyncClient(timeout=200) as client:
        response = await client.get(
            f"{SERVER_URL}/{api.config.workspace}/artifacts/{dataset.alias}/create-zip-file"
        )
        assert response.status_code == 200

    # Check download count increment (should be +4 more - one for each file in the dataset)
    artifact = await artifact_manager.read(artifact_id=dataset.id)
    assert artifact["download_count"] == 3  # 0.5 + 0.5 + 1 + 1

    # Test 3: Download nested files via create-zip-file endpoint
    async with httpx.AsyncClient(timeout=200) as client:
        response = await client.get(
            f"{SERVER_URL}/{api.config.workspace}/artifacts/{dataset.alias}/create-zip-file?file=nested/file3.txt&file=nested/deep/file4.txt"
        )
        assert response.status_code == 200

    # Check download count increment (should be +2 more)
    artifact = await artifact_manager.read(artifact_id=dataset.id)
    assert artifact["download_count"] == 4  # 0.5 + 0.5 + 1 + 1 + 1 + 1

    # Test 4: Multiple requests to same zip endpoint should increment each time
    for _ in range(3):
        async with httpx.AsyncClient(timeout=200) as client:
            response = await client.get(
                f"{SERVER_URL}/{api.config.workspace}/artifacts/{dataset.alias}/create-zip-file?file=file1.txt"
            )
            assert response.status_code == 200

    # Check download count increment (should be +3 more - 0.5 for each request)
    artifact = await artifact_manager.read(artifact_id=dataset.id)
    assert artifact["download_count"] == 5.5  # 1 + 2 + 1 + 1.5 (3 requests * 0.5 each)

    # Clean up
    await artifact_manager.delete(artifact_id=dataset.id)
    await artifact_manager.delete(artifact_id=collection.id)


async def test_workspace_artifacts_endpoint(
    minio_server, fastapi_server, test_user_token
):
    """Test the workspace-level artifacts listing endpoint."""

    api = await connect_to_server(
        {"name": "test-client", "server_url": SERVER_URL, "token": test_user_token}
    )
    artifact_manager = await api.get_service("public/artifact-manager")

    # Create multiple artifacts at different levels
    # 1. Root-level collection
    root_collection = await artifact_manager.create(
        type="collection",
        manifest={"name": "Root Collection", "description": "Root level collection"},
        config={"permissions": {"*": "r", "@": "rw+"}},
    )

    # 2. Root-level dataset
    root_dataset = await artifact_manager.create(
        type="dataset",
        manifest={"name": "Root Dataset", "description": "Root level dataset"},
    )

    # 3. Child dataset in collection
    child_dataset = await artifact_manager.create(
        type="dataset",
        parent_id=root_collection.id,
        manifest={
            "name": "Child Dataset",
            "description": "Child dataset in collection",
        },
    )

    # 4. Staged artifacts
    staged_collection = await artifact_manager.create(
        type="collection",
        manifest={"name": "Staged Collection", "description": "Staged collection"},
        stage=True,
    )

    staged_dataset = await artifact_manager.create(
        type="dataset",
        manifest={"name": "Staged Dataset", "description": "Staged dataset"},
        stage=True,
    )

    # Test 1: Basic workspace artifacts listing (default: committed only)
    response = requests.get(f"{SERVER_URL}/{api.config.workspace}/artifacts/")
    assert response.status_code == 200
    results = response.json()

    # Should return committed root-level artifacts only
    committed_names = {r["manifest"]["name"] for r in results}
    assert "Root Collection" in committed_names
    assert "Root Dataset" in committed_names
    assert (
        "Child Dataset" not in committed_names
    )  # Child artifacts shouldn't appear at workspace level
    assert (
        "Staged Collection" not in committed_names
    )  # Staged artifacts not included by default
    assert "Staged Dataset" not in committed_names

    # Test 2: Workspace artifacts with stage=true (staged only)
    response = requests.get(
        f"{SERVER_URL}/{api.config.workspace}/artifacts/?stage=true"
    )
    assert response.status_code == 200
    results = response.json()

    staged_names = {r["manifest"]["name"] for r in results}
    assert "Staged Collection" in staged_names
    assert "Staged Dataset" in staged_names
    assert "Root Collection" not in staged_names  # Committed artifacts not included
    assert "Root Dataset" not in staged_names

    # Test 3: Workspace artifacts with stage=all (both committed and staged)
    response = requests.get(f"{SERVER_URL}/{api.config.workspace}/artifacts/?stage=all")
    assert response.status_code == 200
    results = response.json()

    all_names = {r["manifest"]["name"] for r in results}
    assert "Root Collection" in all_names
    assert "Root Dataset" in all_names
    assert "Staged Collection" in all_names
    assert "Staged Dataset" in all_names
    assert "Child Dataset" not in all_names  # Child artifacts still shouldn't appear

    # Test 4: Filtering by type
    response = requests.get(
        f"{SERVER_URL}/{api.config.workspace}/artifacts/?filters={json.dumps({'type': 'collection'})}"
    )
    assert response.status_code == 200
    results = response.json()

    # Should only return collections
    for result in results:
        assert result["type"] == "collection"
    collection_names = {r["manifest"]["name"] for r in results}
    assert "Root Collection" in collection_names
    assert "Root Dataset" not in collection_names

    # Test 5: Keyword search
    response = requests.get(
        f"{SERVER_URL}/{api.config.workspace}/artifacts/?keywords=Root"
    )
    assert response.status_code == 200
    results = response.json()

    # Should return artifacts with "Root" in their name/description
    root_names = {r["manifest"]["name"] for r in results}
    assert "Root Collection" in root_names
    assert "Root Dataset" in root_names

    # Test 6: Pagination
    response = requests.get(
        f"{SERVER_URL}/{api.config.workspace}/artifacts/?pagination=true&limit=1"
    )
    assert response.status_code == 200
    results = response.json()

    assert "items" in results
    assert "total" in results
    assert len(results["items"]) == 1
    assert results["total"] >= 2  # At least root collection and root dataset

    # Test 7: Ordering
    response = requests.get(
        f"{SERVER_URL}/{api.config.workspace}/artifacts/?order_by=created_at"
    )
    assert response.status_code == 200
    results = response.json()

    # Verify results are ordered (check that we get same artifacts)
    ordered_names = {r["manifest"]["name"] for r in results}
    assert "Root Collection" in ordered_names
    assert "Root Dataset" in ordered_names

    # Test 8: Complex filtering with manifest fields
    response = requests.get(
        f"{SERVER_URL}/{api.config.workspace}/artifacts/?filters={json.dumps({'manifest': {'description': '*Root*'}})}"
    )
    assert response.status_code == 200
    results = response.json()

    # Should match artifacts with "Root" in description
    for result in results:
        assert "Root" in result["manifest"]["description"]

    # Test 9: Authentication required for private artifacts
    # Create a private artifact
    private_dataset = await artifact_manager.create(
        type="dataset",
        manifest={"name": "Private Dataset", "description": "Private dataset"},
        config={"permissions": {"@": "rw+"}},  # Only owner has access
    )

    # Test with authentication
    token = await api.generate_token()
    response = requests.get(
        f"{SERVER_URL}/{api.config.workspace}/artifacts/?no_cache=true",
        headers={"Authorization": f"Bearer {token}"},
    )
    assert response.status_code == 200
    results = response.json()
    private_names = {r["manifest"]["name"] for r in results}
    assert "Private Dataset" in private_names

    # Clean up
    await artifact_manager.delete(artifact_id=root_collection.id)
    await artifact_manager.delete(artifact_id=root_dataset.id)
    await artifact_manager.delete(artifact_id=child_dataset.id)
    await artifact_manager.delete(artifact_id=staged_collection.id)
    await artifact_manager.delete(artifact_id=staged_dataset.id)
    await artifact_manager.delete(artifact_id=private_dataset.id)


async def test_create_zip_file_download_weight_behavior(
    minio_server, fastapi_server, test_user_token
):
    """Test that create-zip-file respects download_weight when incrementing download count."""

    # Connect and get the artifact manager service
    api = await connect_to_server(
        {"name": "test-client", "server_url": SERVER_URL, "token": test_user_token}
    )
    artifact_manager = await api.get_service("public/artifact-manager")

    # Create a collection and dataset
    collection = await artifact_manager.create(
        type="collection",
        manifest={"name": "Download Weight Test Collection"},
        config={"permissions": {"*": "r", "@": "rw+"}},
    )

    dataset = await artifact_manager.create(
        type="dataset",
        parent_id=collection.id,
        manifest={"name": "Download Weight Test Dataset"},
        version="stage",
    )

    # Add files with different download weights
    files_with_weights = [
        ("light_file.txt", "Light content", 1),
        ("medium_file.txt", "Medium content", 3),
        ("heavy_file.txt", "Heavy content", 5),
        ("zero_weight_file.txt", "Zero weight content", 0),
    ]

    for file_path, content, weight in files_with_weights:
        put_url = await artifact_manager.put_file(
            artifact_id=dataset.id,
            file_path=file_path,
            download_weight=weight,
        )
        response = requests.put(put_url, data=content)
        assert response.ok

    # Commit the dataset
    await artifact_manager.commit(artifact_id=dataset.id)

    # Check initial download count
    artifact = await artifact_manager.read(artifact_id=dataset.id)
    assert artifact["download_count"] == 0

    # Test 1: Download file with weight 1
    async with httpx.AsyncClient(timeout=200) as client:
        response = await client.get(
            f"{SERVER_URL}/{api.config.workspace}/artifacts/{dataset.alias}/create-zip-file?file=light_file.txt"
        )
        assert response.status_code == 200

    artifact = await artifact_manager.read(artifact_id=dataset.id)
    assert artifact["download_count"] == 1

    # Test 2: Download file with weight 3
    async with httpx.AsyncClient(timeout=200) as client:
        response = await client.get(
            f"{SERVER_URL}/{api.config.workspace}/artifacts/{dataset.alias}/create-zip-file?file=medium_file.txt"
        )
        assert response.status_code == 200

    artifact = await artifact_manager.read(artifact_id=dataset.id)
    assert artifact["download_count"] == 4  # 1 + 3

    # Test 3: Download file with weight 5
    async with httpx.AsyncClient(timeout=200) as client:
        response = await client.get(
            f"{SERVER_URL}/{api.config.workspace}/artifacts/{dataset.alias}/create-zip-file?file=heavy_file.txt"
        )
        assert response.status_code == 200

    artifact = await artifact_manager.read(artifact_id=dataset.id)
    assert artifact["download_count"] == 9  # 4 + 5

    # Test 4: Download file with weight 0 (should not increment)
    async with httpx.AsyncClient(timeout=200) as client:
        response = await client.get(
            f"{SERVER_URL}/{api.config.workspace}/artifacts/{dataset.alias}/create-zip-file?file=zero_weight_file.txt"
        )
        assert response.status_code == 200

    artifact = await artifact_manager.read(artifact_id=dataset.id)
    assert artifact["download_count"] == 9  # Should remain 9

    # Test 5: Download multiple files with mixed weights
    async with httpx.AsyncClient(timeout=200) as client:
        response = await client.get(
            f"{SERVER_URL}/{api.config.workspace}/artifacts/{dataset.alias}/create-zip-file?file=light_file.txt&file=medium_file.txt&file=zero_weight_file.txt"
        )
        assert response.status_code == 200

    artifact = await artifact_manager.read(artifact_id=dataset.id)
    assert artifact["download_count"] == 13  # 9 + 1 + 3 + 0

    # Test 6: Download all files (should sum all weights)
    async with httpx.AsyncClient(timeout=200) as client:
        response = await client.get(
            f"{SERVER_URL}/{api.config.workspace}/artifacts/{dataset.alias}/create-zip-file"
        )
        assert response.status_code == 200

    artifact = await artifact_manager.read(artifact_id=dataset.id)
    assert artifact["download_count"] == 22  # 13 + 1 + 3 + 5 + 0

    # Clean up
    await artifact_manager.delete(artifact_id=dataset.id)
    await artifact_manager.delete(artifact_id=collection.id)


async def test_discard_staged_changes(minio_server, fastapi_server, test_user_token):
    """Test discarding staged changes for an artifact."""

    api = await connect_to_server(
        {"name": "test-client", "server_url": SERVER_URL, "token": test_user_token}
    )
    artifact_manager = await api.get_service("public/artifact-manager")

    # Create a collection and dataset
    collection = await artifact_manager.create(
        type="collection",
        manifest={"name": "Discard Test Collection"},
        config={"permissions": {"*": "r", "@": "rw+"}},
    )

    # Create a dataset with initial version
    initial_manifest = {
        "name": "Discard Test Dataset",
        "description": "Initial version",
    }
    dataset = await artifact_manager.create(
        type="dataset",
        parent_id=collection.id,
        manifest=initial_manifest,
        version="v0",
    )

    # Verify initial state
    assert len(dataset["versions"]) == 1
    assert dataset["versions"][0]["version"] == "v0"
    assert dataset["staging"] is None

    # Stage changes
    await artifact_manager.edit(
        artifact_id=dataset.id,
        manifest={
            "name": "Discard Test Dataset",
            "description": "Modified description for testing discard",
        },
        stage=True,
    )

    # Add a staged file
    staged_file_content = "This file should be discarded"
    put_url = await artifact_manager.put_file(
        artifact_id=dataset.id,
        file_path="staged_file.txt",
    )
    response = requests.put(put_url, data=staged_file_content)
    assert response.ok

    # Verify staged state
    staged_artifact = await artifact_manager.read(
        artifact_id=dataset.id, version="stage"
    )
    assert staged_artifact["staging"] is not None
    assert (
        staged_artifact["manifest"]["description"]
        == "Modified description for testing discard"
    )

    # List staged files to confirm they exist
    staged_files = await artifact_manager.list_files(
        artifact_id=dataset.id, version="stage"
    )
    assert len(staged_files) == 1
    assert staged_files[0]["name"] == "staged_file.txt"

    # Discard staged changes
    discarded_artifact = await artifact_manager.discard(artifact_id=dataset.id)

    # Verify discard worked
    assert discarded_artifact["staging"] is None
    assert (
        discarded_artifact["manifest"]["description"] == "Initial version"
    )  # Back to original
    assert len(discarded_artifact["versions"]) == 1  # No new version created

    # Verify staged files were cleaned up - should return empty list or raise exception
    try:
        staged_files_after_discard = await artifact_manager.list_files(
            artifact_id=dataset.id, version="stage"
        )
        # If no exception, should be empty list
        assert (
            len(staged_files_after_discard) == 0
        ), f"Expected no staged files after discard, but found: {staged_files_after_discard}"
    except Exception:
        # Exception is also acceptable behavior
        pass

    # Clean up
    await artifact_manager.delete(artifact_id=dataset.id)
    await artifact_manager.delete(artifact_id=collection.id)


async def test_discard_error_no_staging(minio_server, fastapi_server, test_user_token):
    """Test that discard raises error when no staged changes exist."""

    api = await connect_to_server(
        {"name": "test-client", "server_url": SERVER_URL, "token": test_user_token}
    )
    artifact_manager = await api.get_service("public/artifact-manager")

    # Create a committed artifact (no staging)
    dataset = await artifact_manager.create(
        type="dataset",
        manifest={"name": "No Staging Test"},
        version="v0",
    )

    # Verify no staging
    assert dataset["staging"] is None

    # Attempt to discard should fail
    with pytest.raises(Exception, match=r".*No staged changes to discard.*"):
        await artifact_manager.discard(artifact_id=dataset.id)

    # Clean up
    await artifact_manager.delete(artifact_id=dataset.id)


async def test_discard_with_multiple_staged_files(
    minio_server, fastapi_server, test_user_token
):
    """Test discarding when multiple files are staged."""

    api = await connect_to_server(
        {"name": "test-client", "server_url": SERVER_URL, "token": test_user_token}
    )
    artifact_manager = await api.get_service("public/artifact-manager")

    # Create a dataset and stage it
    dataset = await artifact_manager.create(
        type="dataset",
        manifest={"name": "Multi-file Discard Test"},
        stage=True,
    )

    # Add multiple staged files
    files_to_stage = {
        "file1.txt": "Content of file 1",
        "nested/file2.txt": "Content of file 2",
        "nested/deep/file3.txt": "Content of file 3",
    }

    for file_path, content in files_to_stage.items():
        put_url = await artifact_manager.put_file(
            artifact_id=dataset.id,
            file_path=file_path,
        )
        response = requests.put(put_url, data=content)
        assert response.ok

    # Verify staged files
    staged_files = await artifact_manager.list_files(
        artifact_id=dataset.id, version="stage"
    )
    assert len(staged_files) == 2

    # Discard all staged changes
    discarded_artifact = await artifact_manager.discard(artifact_id=dataset.id)

    # Verify all staging is cleared
    assert discarded_artifact["staging"] is None
    assert (
        len(discarded_artifact["versions"]) == 0
    )  # No versions since it was never committed

    # Verify staged files are gone - should return empty list or raise exception
    try:
        staged_files_after = await artifact_manager.list_files(
            artifact_id=dataset.id, version="stage"
        )
        # If no exception, should be empty list
        assert (
            len(staged_files_after) == 0
        ), f"Expected no staged files after discard, but found: {staged_files_after}"
    except Exception:
        # Exception is also acceptable behavior
        pass

    # Clean up
    await artifact_manager.delete(artifact_id=dataset.id)


async def test_discard_preserves_committed_version(
    minio_server, fastapi_server, test_user_token
):
    """Test that discard preserves the committed version and its files."""

    api = await connect_to_server(
        {"name": "test-client", "server_url": SERVER_URL, "token": test_user_token}
    )
    artifact_manager = await api.get_service("public/artifact-manager")

    # Create and commit initial version with a file
    dataset = await artifact_manager.create(
        type="dataset",
        manifest={"name": "Preserve Test"},
        stage=True,
    )

    # Add and commit initial file
    initial_content = "Initial committed content"
    put_url = await artifact_manager.put_file(
        artifact_id=dataset.id,
        file_path="committed_file.txt",
    )
    response = requests.put(put_url, data=initial_content)
    assert response.ok

    committed_dataset = await artifact_manager.commit(artifact_id=dataset.id)
    assert len(committed_dataset["versions"]) == 1

    # Verify committed file exists
    committed_files = await artifact_manager.list_files(artifact_id=dataset.id)
    assert len(committed_files) == 1
    assert committed_files[0]["name"] == "committed_file.txt"

    # Stage new changes
    await artifact_manager.edit(
        artifact_id=dataset.id,
        manifest={"name": "Preserve Test", "description": "Staged description"},
        stage=True,
    )

    # Add staged file
    staged_content = "Staged content to be discarded"
    put_url = await artifact_manager.put_file(
        artifact_id=dataset.id,
        file_path="staged_file.txt",
    )
    response = requests.put(put_url, data=staged_content)
    assert response.ok

    # Discard staged changes
    await artifact_manager.discard(artifact_id=dataset.id)

    # Verify committed version and file are preserved
    final_artifact = await artifact_manager.read(artifact_id=dataset.id)
    assert final_artifact["staging"] is None
    assert len(final_artifact["versions"]) == 1
    assert "description" not in final_artifact["manifest"]  # Staged change discarded

    # Verify committed file still exists, staged file is gone
    final_files = await artifact_manager.list_files(artifact_id=dataset.id)
    assert len(final_files) == 1
    assert final_files[0]["name"] == "committed_file.txt"

    # Clean up
    await artifact_manager.delete(artifact_id=dataset.id)


async def test_no_automatic_new_version_intent(
    minio_server, fastapi_server, test_user_token
):
    """Test that adding files to staging doesn't automatically trigger new version creation."""

    api = await connect_to_server(
        {"name": "test-client", "server_url": SERVER_URL, "token": test_user_token}
    )
    artifact_manager = await api.get_service("public/artifact-manager")

    # Create an initial artifact with v0
    artifact = await artifact_manager.create(
        type="dataset",
        manifest={
            "name": "No Auto Version Test",
            "description": "Testing no automatic versioning",
        },
        version="v0",
    )
    assert len(artifact["versions"]) == 1
    assert artifact["versions"][0]["version"] == "v0"

    # Stage changes WITHOUT version="new"
    await artifact_manager.edit(
        artifact_id=artifact.id,
        manifest={
            "name": "No Auto Version Test",
            "description": "Modified description",
        },
        stage=True,
        # No version="new" - should NOT automatically create new version intent
    )

    # Add files to staging - this should NOT automatically trigger new version intent
    file_content1 = "Content of first file"
    put_url = await artifact_manager.put_file(
        artifact_id=artifact.id,
        file_path="file1.txt",
    )
    response = requests.put(put_url, data=file_content1)
    assert response.ok

    file_content2 = "Content of second file"
    put_url = await artifact_manager.put_file(
        artifact_id=artifact.id,
        file_path="file2.txt",
    )
    response = requests.put(put_url, data=file_content2)
    assert response.ok

    # Verify staging state - should NOT have new_version intent
    staged_artifact = await artifact_manager.read(
        artifact_id=artifact.id, version="stage"
    )
    assert staged_artifact["staging"] is not None

    # Check that no new_version intent was automatically added
    has_new_version_intent = any(
        item.get("_intent") == "new_version" for item in staged_artifact["staging"]
    )
    assert (
        not has_new_version_intent
    ), "Files should not automatically trigger new_version intent"

    # Commit should UPDATE existing version, not create new version
    committed = await artifact_manager.commit(
        artifact_id=artifact.id,
        comment="Updated existing version with files",
    )

    # Should still have only 1 version (v0 updated)
    assert len(committed["versions"]) == 1
    assert committed["versions"][0]["version"] == "v0"
    assert committed["versions"][0]["comment"] == "Updated existing version with files"
    assert committed["staging"] is None

    # Verify files are now part of v0
    files = await artifact_manager.list_files(artifact_id=artifact.id, version="v0")
    assert len(files) == 2
    file_names = {f["name"] for f in files}
    assert file_names == {"file1.txt", "file2.txt"}

    # Now test explicit new version creation
    await artifact_manager.edit(
        artifact_id=artifact.id,
        manifest={
            "name": "No Auto Version Test",
            "description": "Explicit new version",
        },
        stage=True,
        version="new",  # Explicitly request new version
    )

    # Add another file
    file_content3 = "Content of third file"
    put_url = await artifact_manager.put_file(
        artifact_id=artifact.id,
        file_path="file3.txt",
    )
    response = requests.put(put_url, data=file_content3)
    assert response.ok

    # Verify new_version intent is present when explicitly requested
    staged_artifact = await artifact_manager.read(
        artifact_id=artifact.id, version="stage"
    )
    has_new_version_intent = any(
        item.get("_intent") == "new_version" for item in staged_artifact["staging"]
    )
    assert (
        has_new_version_intent
    ), "Explicit version='new' should set new_version intent"

    # Commit should CREATE new version
    committed = await artifact_manager.commit(
        artifact_id=artifact.id,
        comment="Explicit new version with file",
    )

    # Should now have 2 versions
    assert len(committed["versions"]) == 2
    assert committed["versions"][0]["version"] == "v0"
    assert committed["versions"][1]["version"] == "v1"
    assert committed["versions"][1]["comment"] == "Explicit new version with file"

    # Verify v1 has the new file
    files_v1 = await artifact_manager.list_files(artifact_id=artifact.id, version="v1")
    assert len(files_v1) == 1
    assert files_v1[0]["name"] == "file3.txt"

    # Clean up
    await artifact_manager.delete(artifact_id=artifact.id)


async def test_secret_management(
    minio_server, fastapi_server, test_user_token, test_user_token_2
):
    """Test secret management functions."""
    api = await connect_to_server(
        {"name": "test-client", "server_url": SERVER_URL, "token": test_user_token}
    )
    artifact_manager = await api.get_service("public/artifact-manager")

    # Create an artifact with admin user
    artifact = await artifact_manager.create(
        type="dataset",
        manifest={"name": "Test Artifact"},
    )
    artifact_id = artifact.id

    # Test set_secret with admin user (should work)
    await artifact_manager.set_secret(
        artifact_id=artifact_id,
        secret_key="api_key",
        secret_value="secret123",
    )

    # Test get_secret with admin user (should work)
    secret_value = await artifact_manager.get_secret(
        artifact_id=artifact_id,
        secret_key="api_key",
    )
    assert secret_value == "secret123"
    
    # Test get_secret with all secrets (should work)
    secrets = await artifact_manager.get_secret(
        artifact_id=artifact_id,
    )
    assert secrets == {"api_key": "secret123"}

    # Test get_secret for non-existent key (should return None)
    non_existent = await artifact_manager.get_secret(
        artifact_id=artifact_id,
        secret_key="nonexistent",
    )
    assert non_existent is None

    # Test updating existing secret
    await artifact_manager.set_secret(
        artifact_id=artifact_id,
        secret_key="api_key",
        secret_value="updated_secret",
    )
    
    updated_value = await artifact_manager.get_secret(
        artifact_id=artifact_id,
        secret_key="api_key",
    )
    assert updated_value == "updated_secret"

    # Test adding multiple secrets
    await artifact_manager.set_secret(
        artifact_id=artifact_id,
        secret_key="db_password",
        secret_value="dbpass456",
    )

    db_password = await artifact_manager.get_secret(
        artifact_id=artifact_id,
        secret_key="db_password",
    )
    assert db_password == "dbpass456"

    # Verify original secret still exists
    api_key = await artifact_manager.get_secret(
        artifact_id=artifact_id,
        secret_key="api_key",
    )
    assert api_key == "updated_secret"

    # Test permission restrictions with second user (non-admin)
    api2 = await connect_to_server(
        {"name": "test-client-2", "server_url": SERVER_URL, "token": test_user_token_2}
    )
    artifact_manager2 = await api2.get_service("public/artifact-manager")

    # Secret operations require workspace-level permissions, not artifact-level permissions
    # Since test_user_token_2 only has access to their own workspace (ws-user-user-2),
    # they should not be able to access secrets in user-1's workspace
    
    # Second user should NOT be able to set_secret (no workspace permission)
    with pytest.raises(Exception) as exc_info:
        await artifact_manager2.set_secret(
            artifact_id=artifact_id,
            secret_key="user2_secret",
            secret_value="user2value",
        )
    assert "permission" in str(exc_info.value).lower()

    # Second user should NOT be able to get_secret (no workspace permission)
    with pytest.raises(Exception) as exc_info:
        await artifact_manager2.get_secret(
            artifact_id=artifact_id,
            secret_key="api_key",
        )
    assert "permission" in str(exc_info.value).lower()

    # Clean up
    await artifact_manager.delete(artifact_id=artifact_id)


async def test_secret_edge_cases(minio_server, fastapi_server, test_user_token):
    """Test edge cases for secret management."""
    api = await connect_to_server(
        {"name": "test-client", "server_url": SERVER_URL, "token": test_user_token}
    )
    artifact_manager = await api.get_service("public/artifact-manager")

    # Create an artifact
    artifact = await artifact_manager.create(
        type="dataset",
        manifest={"name": "Test Artifact"},
    )
    artifact_id = artifact.id

    # Test with None secret value (should work)
    await artifact_manager.set_secret(
        artifact_id=artifact_id,
        secret_key="null_secret",
        secret_value=None,
    )

    null_value = await artifact_manager.get_secret(
        artifact_id=artifact_id,
        secret_key="null_secret",
    )
    assert null_value is None

    # Test with empty string secret value
    await artifact_manager.set_secret(
        artifact_id=artifact_id,
        secret_key="empty_secret",
        secret_value="",
    )

    empty_value = await artifact_manager.get_secret(
        artifact_id=artifact_id,
        secret_key="empty_secret",
    )
    assert empty_value == ""

    # Test with non-existent artifact
    with pytest.raises(Exception):
        await artifact_manager.get_secret(
            artifact_id="nonexistent/artifact",
            secret_key="key",
        )

    with pytest.raises(Exception):
        await artifact_manager.set_secret(
            artifact_id="nonexistent/artifact",
            secret_key="key",
            secret_value="value",
        )

    # Clean up
    await artifact_manager.delete(artifact_id=artifact_id)


async def test_collection_permission_inheritance(
    minio_server, fastapi_server, test_user_token, test_user_token_2
):
    """Test that collection permissions are properly inherited by child artifacts."""
    
    # Set up first user (collection owner)
    api_owner = await connect_to_server(
        {"name": "owner-client", "server_url": SERVER_URL, "token": test_user_token}
    )
    artifact_manager_owner = await api_owner.get_service("public/artifact-manager")
    owner_user_id = api_owner.config.user["id"]
    
    # Set up second user (with collection permissions)
    api_user = await connect_to_server(
        {"name": "user-client", "server_url": SERVER_URL, "token": test_user_token_2}
    )
    artifact_manager_user = await api_user.get_service("public/artifact-manager")
    user_user_id = api_user.config.user["id"]
    
    # Create a collection with owner giving rw+ permissions to second user
    collection_manifest = {
        "name": "Permission Inheritance Collection",
        "description": "Collection to test permission inheritance",
    }
    collection = await artifact_manager_owner.create(
        type="collection",
        manifest=collection_manifest,
        config={
            "permissions": {
                owner_user_id: "*",  # Owner has full access
                user_user_id: "rw+",  # Second user has read-write-create access
                "*": "r",  # Public read access
            }
        },
    )
    
    # Verify second user can read the collection
    collection_read = await artifact_manager_user.read(artifact_id=collection.id)
    assert collection_read["manifest"]["name"] == "Permission Inheritance Collection"
    
    # Second user creates a child artifact in the collection
    child_manifest = {
        "name": "Child Artifact",
        "description": "Child artifact for permission testing",
    }
    child_artifact = await artifact_manager_user.create(
        type="dataset",
        parent_id=collection.id,
        manifest=child_manifest,
        version="stage",
    )
    
    # Verify child artifact was created successfully
    assert child_artifact["parent_id"] == f"{api_owner.config.workspace}/{collection.alias}"
    assert child_artifact["manifest"]["name"] == "Child Artifact"
    
    # Test that second user can edit the child artifact (this was the original issue)
    updated_manifest = {
        "name": "Child Artifact",
        "description": "Updated description by second user",
        "custom_field": "added by second user",
    }
    
    # This should work now with the permission inheritance fix
    await artifact_manager_user.edit(
        artifact_id=child_artifact.id,
        manifest=updated_manifest,
        stage=True,
    )
    
    # Verify the edit was successful
    edited_artifact = await artifact_manager_user.read(
        artifact_id=child_artifact.id, version="stage"
    )
    assert edited_artifact["manifest"]["description"] == "Updated description by second user"
    assert edited_artifact["manifest"]["custom_field"] == "added by second user"
    
    # Test that second user can add files to the child artifact
    file_content = "File content added by second user"
    put_url = await artifact_manager_user.put_file(
        artifact_id=child_artifact.id,
        file_path="test_file.txt",
        download_weight=1,
    )
    response = requests.put(put_url, data=file_content)
    assert response.ok
    
    # Test that second user can commit the child artifact
    committed_artifact = await artifact_manager_user.commit(
        artifact_id=child_artifact.id,
        comment="Committed by second user",
    )
    
    # Verify commit was successful
    assert committed_artifact["staging"] is None
    assert len(committed_artifact["versions"]) == 1
    assert committed_artifact["versions"][0]["comment"] == "Committed by second user"
    
    # Verify the committed manifest contains the updates
    assert committed_artifact["manifest"]["description"] == "Updated description by second user"
    assert committed_artifact["manifest"]["custom_field"] == "added by second user"
    
    # Verify the file was committed
    files = await artifact_manager_user.list_files(artifact_id=child_artifact.id)
    assert len(files) == 1
    assert files[0]["name"] == "test_file.txt"
    
    # Test that second user can continue editing the committed artifact
    await artifact_manager_user.edit(
        artifact_id=child_artifact.id,
        manifest={
            "name": "Child Artifact",
            "description": "Second update by second user",
            "custom_field": "updated again",
        },
        stage=True,
        version="new",  # Create a new version
    )
    
    # Commit the new version
    second_commit = await artifact_manager_user.commit(
        artifact_id=child_artifact.id,
        comment="Second version by second user",
    )
    
    # Verify second version was created
    assert len(second_commit["versions"]) == 2
    assert second_commit["versions"][1]["comment"] == "Second version by second user"
    assert second_commit["manifest"]["description"] == "Second update by second user"
    
    # Test that anonymous users still cannot edit (should only have read access)
    api_anonymous = await connect_to_server(
        {"name": "anonymous-client", "server_url": SERVER_URL}
    )
    artifact_manager_anonymous = await api_anonymous.get_service("public/artifact-manager")
    
    # Anonymous user should be able to read
    anonymous_read = await artifact_manager_anonymous.read(artifact_id=child_artifact.id)
    assert anonymous_read["manifest"]["name"] == "Child Artifact"
    
    # But anonymous user should NOT be able to edit
    with pytest.raises(Exception, match=r".*permission.*"):
        await artifact_manager_anonymous.edit(
            artifact_id=child_artifact.id,
            manifest={"name": "Should not work"},
        )
    
    # Test that a user with only list permissions cannot edit
    # Create a third user and give them only list permissions on the collection
    # (We can't easily test this without a third token, so we'll skip this part)
    
    # Test that the collection owner can still access and edit the child artifact
    owner_read = await artifact_manager_owner.read(artifact_id=child_artifact.id)
    assert owner_read["manifest"]["name"] == "Child Artifact"
    
    await artifact_manager_owner.edit(
        artifact_id=child_artifact.id,
        manifest={
            "name": "Child Artifact", 
            "description": "Updated by owner",
        },
    )
    
    owner_updated = await artifact_manager_owner.read(artifact_id=child_artifact.id)
    assert owner_updated["manifest"]["description"] == "Updated by owner"
    
    # Clean up
    await artifact_manager_owner.delete(artifact_id=child_artifact.id)
<<<<<<< HEAD
    await artifact_manager_owner.delete(artifact_id=collection.id)


async def test_order_by_custom_json_fields(
    minio_server, fastapi_server, fastapi_server_sqlite, test_user_token
):
    """Test ordering by custom JSON fields in manifest and config for both SQL backends."""
    
    # Test with both PostgreSQL and SQLite backends
    test_configs = [
        {"server_url": SERVER_URL, "backend": "postgresql"},
        {"server_url": SERVER_URL_SQLITE, "backend": "sqlite"}
    ]
    
    for config in test_configs:
        print(f"Testing order_by with {config['backend']} backend")
        
        # Connect to the appropriate server
        api = await connect_to_server(
            {
                "name": f"test-client-{config['backend']}",
                "server_url": config["server_url"],
                "token": test_user_token,
            }
        )
        artifact_manager = await api.get_service("public/artifact-manager")

        # Create a collection
        collection_manifest = {
            "name": "Order Test Collection",
            "description": "Collection for testing ordering functionality",
        }
        collection = await artifact_manager.create(
            type="collection",
            alias=f"order-test-collection-{config['backend']}",
            manifest=collection_manifest,
            config={"permissions": {"*": "r", "@": "rw+"}},
        )

        # Create artifacts with various manifest and config fields for ordering
        test_artifacts = [
            {
                "alias": f"artifact-a-{config['backend']}",
                "manifest": {
                    "name": "Artifact A",
                    "description": "First artifact",
                    "likes": 100,
                    "priority": "high",
                    "score": 95.5,
                    "tags": ["important", "featured"]
                },
                "config": {
                    "permissions": {"*": "r", "@": "rw+"},
                    "priority": 1,
                    "rating": 4.8,
                    "category": "premium"
                }
            },
            {
                "alias": f"artifact-b-{config['backend']}",
                "manifest": {
                    "name": "Artifact B",
                    "description": "Second artifact",
                    "likes": 50,
                    "priority": "medium",
                    "score": 87.2,
                    "tags": ["standard"]
                },
                "config": {
                    "permissions": {"*": "r", "@": "rw+"},
                    "priority": 3,
                    "rating": 3.9,
                    "category": "standard"
                }
            },
            {
                "alias": f"artifact-c-{config['backend']}",
                "manifest": {
                    "name": "Artifact C",
                    "description": "Third artifact",
                    "likes": 200,
                    "priority": "low",
                    "score": 76.8,
                    "tags": ["basic"]
                },
                "config": {
                    "permissions": {"*": "r", "@": "rw+"},
                    "priority": 2,
                    "rating": 4.2,
                    "category": "basic"
                }
            }
        ]

        # Create the artifacts
        created_artifacts = []
        for artifact_data in test_artifacts:
            artifact = await artifact_manager.create(
                type="dataset",
                alias=artifact_data["alias"],
                parent_id=collection.id,
                manifest=artifact_data["manifest"],
                config=artifact_data["config"],
            )
            created_artifacts.append(artifact)
            print(f"Created {artifact['alias']}: likes={artifact['manifest']['likes']}")

        # Test 1: Order by manifest.likes (ascending)
        results = await artifact_manager.list(
            parent_id=collection.id,
            order_by="manifest.likes<"
        )
        likes_values = [result["manifest"]["likes"] for result in results]
        aliases = [result["alias"] for result in results]
        print(f"Ascending likes order: {list(zip(aliases, likes_values))}")
        assert likes_values == sorted(likes_values), f"Manifest likes ascending failed for {config['backend']}: {likes_values}"
        
        # Test 2: Order by manifest.likes (descending)
        results = await artifact_manager.list(
            parent_id=collection.id,
            order_by="manifest.likes>"
        )
        likes_values = [result["manifest"]["likes"] for result in results]
        aliases = [result["alias"] for result in results]
        print(f"Descending likes order: {list(zip(aliases, likes_values))}")
        assert likes_values == sorted(likes_values, reverse=True), f"Manifest likes descending failed for {config['backend']}: {likes_values}"

        # Test 3: Order by manifest.score (ascending)
        results = await artifact_manager.list(
            parent_id=collection.id,
            order_by="manifest.score<"
        )
        score_values = [result["manifest"]["score"] for result in results]
        assert score_values == sorted(score_values), f"Manifest score ascending failed for {config['backend']}: {score_values}"

        # Test 4: Order by config.priority (ascending)
        results = await artifact_manager.list(
            parent_id=collection.id,
            order_by="config.priority<"
        )
        priority_values = [result["config"]["priority"] for result in results]
        assert priority_values == sorted(priority_values), f"Config priority ascending failed for {config['backend']}: {priority_values}"

        # Test 5: Order by config.rating (descending)
        results = await artifact_manager.list(
            parent_id=collection.id,
            order_by="config.rating>"
        )
        rating_values = [result["config"]["rating"] for result in results]
        assert rating_values == sorted(rating_values, reverse=True), f"Config rating descending failed for {config['backend']}: {rating_values}"

        # Test 6: Order by manifest.priority (string field, ascending)
        results = await artifact_manager.list(
            parent_id=collection.id,
            order_by="manifest.priority<"
        )
        priority_strings = [result["manifest"]["priority"] for result in results]
        assert priority_strings == sorted(priority_strings), f"Manifest priority string ascending failed for {config['backend']}: {priority_strings}"

        # Test 7: Order by config.category (string field, descending)
        results = await artifact_manager.list(
            parent_id=collection.id,
            order_by="config.category>"
        )
        category_values = [result["config"]["category"] for result in results]
        assert category_values == sorted(category_values, reverse=True), f"Config category descending failed for {config['backend']}: {category_values}"

        # Test 8: Test built-in fields still work (created_at ascending)
        results = await artifact_manager.list(
            parent_id=collection.id,
            order_by="created_at<"
        )
        created_at_values = [result["created_at"] for result in results]
        assert created_at_values == sorted(created_at_values), f"Built-in created_at ascending failed for {config['backend']}: {created_at_values}"

        # Test 9: Test built-in fields still work (id descending)
        results = await artifact_manager.list(
            parent_id=collection.id,
            order_by="id>"
        )
        id_values = [result["_id"] for result in results]  # _id is the actual UUID
        assert id_values == sorted(id_values, reverse=True), f"Built-in id descending failed for {config['backend']}: {id_values}"

        # Test 10: Test default ordering still works (should default to id ascending)
        results_default = await artifact_manager.list(
            parent_id=collection.id
        )
        results_explicit = await artifact_manager.list(
            parent_id=collection.id,
            order_by="id<"
        )
        assert len(results_default) == len(results_explicit), f"Default ordering length mismatch for {config['backend']}"
        for i in range(len(results_default)):
            assert results_default[i]["id"] == results_explicit[i]["id"], f"Default ordering differs from explicit id< for {config['backend']}"

        # Test HTTP endpoints as well
        workspace = api.config.workspace
        
        # Test HTTP endpoint with manifest ordering
        response = requests.get(
            f"{config['server_url']}/{workspace}/artifacts/{collection.alias}/children",
            params={"order_by": "manifest.likes>"},
            headers={"Authorization": f"Bearer {test_user_token}"}
        )
        assert response.status_code == 200
        http_results = response.json()
        http_likes = [item["manifest"]["likes"] for item in http_results]
        assert http_likes == sorted(http_likes, reverse=True), f"HTTP manifest.likes> failed for {config['backend']}: {http_likes}"

        # Test HTTP endpoint with config ordering
        response = requests.get(
            f"{config['server_url']}/{workspace}/artifacts/{collection.alias}/children",
            params={"order_by": "config.priority<"},
            headers={"Authorization": f"Bearer {test_user_token}"}
        )
        assert response.status_code == 200
        http_results = response.json()
        http_priorities = [item["config"]["priority"] for item in http_results]
        assert http_priorities == sorted(http_priorities), f"HTTP config.priority< failed for {config['backend']}: {http_priorities}"

        # Clean up - delete artifacts and collection
        for artifact in created_artifacts:
            await artifact_manager.delete(artifact_id=artifact.id)
        await artifact_manager.delete(artifact_id=collection.id)

        print(f"✓ All order_by tests passed for {config['backend']} backend")


async def test_order_by_edge_cases(
    minio_server, fastapi_server, test_user_token
):
    """Test edge cases for the order_by functionality."""
    
    api = await connect_to_server(
        {
            "name": "test-client-edge-cases",
            "server_url": SERVER_URL,
            "token": test_user_token,
        }
    )
    artifact_manager = await api.get_service("public/artifact-manager")

    # Create a collection
    collection_manifest = {
        "name": "Edge Cases Collection",
        "description": "Collection for testing order_by edge cases",
    }
    collection = await artifact_manager.create(
        type="collection",
        alias="order-edge-cases-collection",
        manifest=collection_manifest,
        config={"permissions": {"*": "r", "@": "rw+"}},
    )

    # Create artifacts with missing/null fields and different data types
    test_artifacts = [
        {
            "alias": "artifact-with-nulls",
            "manifest": {
                "name": "Artifact with nulls",
                "likes": None,  # null value
                "priority": "high"
            },
            "config": {
                "permissions": {"*": "r", "@": "rw+"},
                "rating": None  # null value
            }
        },
        {
            "alias": "artifact-missing-fields",
            "manifest": {
                "name": "Artifact missing fields",
                "priority": "medium"
                # missing likes field
            },
            "config": {
                "permissions": {"*": "r", "@": "rw+"}
                # missing rating field
            }
        },
        {
            "alias": "artifact-with-values",
            "manifest": {
                "name": "Artifact with values",
                "likes": 150,
                "priority": "low"
            },
            "config": {
                "permissions": {"*": "r", "@": "rw+"},
                "rating": 4.5
            }
        }
    ]

    # Create the artifacts
    created_artifacts = []
    for artifact_data in test_artifacts:
        artifact = await artifact_manager.create(
            type="dataset",
            alias=artifact_data["alias"],
            parent_id=collection.id,
            manifest=artifact_data["manifest"],
            config=artifact_data["config"],
        )
        created_artifacts.append(artifact)

    # Test ordering with missing/null fields - should handle gracefully
    try:
        results = await artifact_manager.list(
            parent_id=collection.id,
            order_by="manifest.likes<"
        )
        # Should not crash, and results should be returned
        assert len(results) == 3, "Should return all artifacts even with missing/null fields"
        print("✓ Order by missing/null manifest fields handled gracefully")
    except Exception as e:
        pytest.fail(f"Order by missing manifest fields should not crash: {e}")

    try:
        results = await artifact_manager.list(
            parent_id=collection.id,
            order_by="config.rating>"
        )
        # Should not crash, and results should be returned
        assert len(results) == 3, "Should return all artifacts even with missing/null config fields"
        print("✓ Order by missing/null config fields handled gracefully")
    except Exception as e:
        pytest.fail(f"Order by missing config fields should not crash: {e}")

    # Test ordering by non-existent fields - should default to id ordering
    try:
        results = await artifact_manager.list(
            parent_id=collection.id,
            order_by="manifest.nonexistent<"
        )
        assert len(results) == 3, "Should return all artifacts even with non-existent fields"
        print("✓ Order by non-existent fields handled gracefully")
    except Exception as e:
        pytest.fail(f"Order by non-existent fields should not crash: {e}")

    # Clean up
    for artifact in created_artifacts:
        await artifact_manager.delete(artifact_id=artifact.id)
    await artifact_manager.delete(artifact_id=collection.id)

    print("✓ All edge case tests passed")


async def test_overwrite_collection_with_children_fails(
    minio_server, fastapi_server, test_user_token
):
    """Test that overwriting a collection with children throws an error."""
    
    api = await connect_to_server(
        {
            "name": "test-client-overwrite",
            "server_url": SERVER_URL,
            "token": test_user_token,
        }
    )
    artifact_manager = await api.get_service("public/artifact-manager")

    # Create a collection
    collection_manifest = {
        "name": "Test Collection",
        "description": "Collection for testing overwrite protection",
    }
    collection = await artifact_manager.create(
        type="collection",
        alias="test-collection-overwrite",
        manifest=collection_manifest,
        config={"permissions": {"*": "r", "@": "rw+"}},
    )

    # Create a child artifact in the collection
    child_manifest = {
        "name": "Child Artifact",
        "description": "Child artifact to test overwrite protection",
    }
    child = await artifact_manager.create(
        type="dataset",
        alias="child-artifact",
        parent_id=collection.id,
        manifest=child_manifest,
        config={"permissions": {"*": "r", "@": "rw+"}},
    )

    # Try to overwrite the collection - should fail
    new_manifest = {
        "name": "New Collection",
        "description": "This should not work",
    }
    
    with pytest.raises(Exception) as exc_info:
        await artifact_manager.create(
            type="collection",
            alias="test-collection-overwrite",
            manifest=new_manifest,
            config={"permissions": {"*": "r", "@": "rw+"}},
            overwrite=True,
        )
    
    # Verify the error message contains information about children
    error_message = str(exc_info.value)
    assert "Cannot overwrite collection" in error_message, f"Expected collection overwrite error, got: {error_message}"
    assert "child artifacts" in error_message, f"Expected children count in error, got: {error_message}"
    assert "1 child" in error_message, f"Expected '1 child' in error message, got: {error_message}"

    # Verify collection still exists with original data
    existing_collection = await artifact_manager.read(collection.id)
    assert existing_collection["manifest"]["name"] == "Test Collection"
    assert existing_collection["manifest"]["description"] == "Collection for testing overwrite protection"

    # Test that overwrite works after removing children
    await artifact_manager.delete(child.id)
    
    # Now overwrite should work
    updated_collection = await artifact_manager.create(
        type="collection",
        alias="test-collection-overwrite",
        manifest=new_manifest,
        config={"permissions": {"*": "r", "@": "rw+"}},
        overwrite=True,
    )
    
    assert updated_collection["manifest"]["name"] == "New Collection"
    assert updated_collection["manifest"]["description"] == "This should not work"
    
    # Clean up
    await artifact_manager.delete(updated_collection["id"])
    
    print("✓ Collection overwrite protection test passed")


async def test_zenodo_access_token_not_exposed_in_errors(
    minio_server, fastapi_server, test_user_token
):
    """Test that Zenodo access tokens are not exposed in error messages."""
    
    api = await connect_to_server(
        {
            "name": "test-client-security",
            "server_url": SERVER_URL,
            "token": test_user_token,
        }
    )
    artifact_manager = await api.get_service("public/artifact-manager")

    # Create an artifact with Zenodo secrets
    fake_token = "fRa2TOboeMmZAfMzkgMleynzzbsRLABlIF8RgNlyGdhAKDVnXlmPS5dpAjFW"
    manifest = {
        "name": "Test Security Artifact",
        "description": "Testing access token security",
        "authors": [{"name": "Test Author"}],
    }
    
    # Create artifact with secrets containing a fake Zenodo token
    artifact = await artifact_manager.create(
        type="dataset",
        alias="security-test-artifact",
        manifest=manifest,
        config={"permissions": {"*": "r", "@": "rw+"}},
        secrets={
            "SANDBOX_ZENODO_ACCESS_TOKEN": fake_token
        }
    )

    # Try to publish to sandbox zenodo (will fail due to fake token)
    # This should trigger an HTTP error that potentially exposes the token
    with pytest.raises(Exception) as exc_info:
        await artifact_manager.publish(
            artifact_id=artifact.id,
            to="sandbox_zenodo"
        )
    
    # Check that the access token is not present in the error message
    error_message = str(exc_info.value)
    assert fake_token not in error_message, f"Access token should not be exposed in error message: {error_message}"
    
    # The error should be about publishing/validation, indicating Zenodo interaction occurred
    assert any(keyword in error_message.lower() for keyword in ["publish", "deposition", "validation", "zenodo"]), \
        f"Expected Zenodo-related error message: {error_message}"
    
    # Check that any URL with access_token parameter is sanitized if URLs are present
    import re
    # Look for any URL patterns
    url_pattern = r'https://[^\s\'"]+'
    urls = re.findall(url_pattern, error_message)
    for url in urls:
        assert "access_token=" not in url, f"Found unsanitized URL with access_token: {url}"
    
    # Clean up
    await artifact_manager.delete(artifact.id)
    
    print("✓ Zenodo access token security test passed")


async def test_zenodo_publish_twice_handling(
    minio_server, fastapi_server, test_user_token
):
    """Test that publishing an artifact twice to Zenodo handles gracefully."""
    
    api = await connect_to_server(
        {
            "name": "test-client-publish-twice",
            "server_url": SERVER_URL,
            "token": test_user_token,
        }
    )
    artifact_manager = await api.get_service("public/artifact-manager")

    # Create an artifact with mock Zenodo configuration
    manifest = {
        "name": "Test Double Publish Artifact",
        "description": "Testing double publish handling",
        "authors": [{"name": "Test Author"}],
    }
    
    # Create artifact with a mock already-published Zenodo record
    mock_zenodo_record = {
        "id": "12345",
        "record_id": "12345",
        "conceptrecid": "67890",
        "state": "done",  # Published state
        "doi": "10.5072/zenodo.12345",
        "submitted": True
    }
    
    artifact = await artifact_manager.create(
        type="dataset",
        alias="double-publish-test",
        manifest=manifest,
        config={
            "permissions": {"*": "r", "@": "rw+"},
            "zenodo": mock_zenodo_record,  # Simulate already published record
            "publish_to": "sandbox_zenodo"
        },
        secrets={
            "SANDBOX_ZENODO_ACCESS_TOKEN": "fake_token_for_test"
        }
    )

    # Try to publish again - this should handle gracefully
    # It should either create a new version or handle the already-published state
    try:
        # This will likely fail due to fake token, but it should attempt to create new version
        await artifact_manager.publish(
            artifact_id=artifact.id,
            to="sandbox_zenodo"
        )
    except Exception as e:
        error_message = str(e)
        # Verify the error handling path was taken - should not crash with state issues
        # The error should be about authentication/HTTP, not about invalid state
        assert "state" not in error_message.lower() or "version" in error_message.lower(), \
            f"Expected version handling or auth error, got state error: {error_message}"
        
        # Ensure access token is still not exposed
        assert "fake_token_for_test" not in error_message, \
            f"Access token exposed in double publish error: {error_message}"
    
    # Verify the artifact's config was updated appropriately
    updated_artifact = await artifact_manager.read(artifact.id)
    zenodo_config = updated_artifact.get("config", {}).get("zenodo", {})
    
    # The zenodo config should still exist and be valid
    assert isinstance(zenodo_config, dict), "Zenodo config should remain a dictionary"
    
    # Clean up
    await artifact_manager.delete(artifact.id)
    
    print("✓ Zenodo double publish handling test passed")
=======
    await artifact_manager_owner.delete(artifact_id=collection.id)
>>>>>>> fca96b37
<|MERGE_RESOLUTION|>--- conflicted
+++ resolved
@@ -4342,9 +4342,7 @@
     
     # Clean up
     await artifact_manager_owner.delete(artifact_id=child_artifact.id)
-<<<<<<< HEAD
     await artifact_manager_owner.delete(artifact_id=collection.id)
-
 
 async def test_order_by_custom_json_fields(
     minio_server, fastapi_server, fastapi_server_sqlite, test_user_token
@@ -4914,7 +4912,4 @@
     # Clean up
     await artifact_manager.delete(artifact.id)
     
-    print("✓ Zenodo double publish handling test passed")
-=======
-    await artifact_manager_owner.delete(artifact_id=collection.id)
->>>>>>> fca96b37
+    print("✓ Zenodo double publish handling test passed")